from contextlib import contextmanager
import copy
import itertools
import os
import inspect
import logging
import warnings

import torch

from . import comm
import torch.distributed as dist

if dist.is_available():
    from torch.distributed.distributed_c10d import _get_default_group
    from torch.distributed.distributed_c10d import ReduceOp
from ..modules import Module
from .replicate import replicate
from .scatter_gather import scatter_kwargs, gather
from .parallel_apply import parallel_apply
from torch._utils import _get_device_index, _get_all_device_indices


def _find_tensors(obj):
    r"""
    Recursively find all tensors contained in the specified object.
    """
    if isinstance(obj, torch.Tensor):
        return [obj]
    if isinstance(obj, (list, tuple)):
        return itertools.chain(*map(_find_tensors, obj))
    if isinstance(obj, dict):
        return itertools.chain(*map(_find_tensors, obj.values()))
    return []

def _dump_DDP_relevant_env_vars():
    relevant_env_vars = [
        "RANK",
        "LOCAL_RANK",
        "WORLD_SIZE",
        "MASTER_PORT",
        "MASTER_ADDR",
        "CUDA_VISIBLE_DEVICES",
        "GLOO_SOCKET_IFNAME",
        "GLOO_DEVICE_TRANSPORT",
        "NCCL_SOCKET_IFNAME",
        "NCCL_BLOCKING_WAIT",
        "NCCL_DEBUG",
        "NCCL_DEBUG_SUBSYS",
        "NCCL_IB_DISABLE",
        # More NCCL env vars:
        "NCCL_P2P_DISABLE",
        "NCCL_P2P_LEVEL",
        "NCCL_SHM_DISABLE",
        "NCCL_SOCKET_NTHREADS",
        "NCCL_NSOCKS_PERTHREAD",
        "NCCL_BUFFSIZE",
        "NCCL_NTHREADS",
        "NCCL_RINGS",
        "NCCL_MAX_NCHANNELS",
        "NCCL_MIN_NCHANNELS",
        "NCCL_CHECKS_DISABLE",
        "NCCL_CHECK_POINTERS",
        "NCCL_LAUNCH_MODE",
        "NCCL_IB_HCA",
        "NCCL_IB_TIMEOUT",
        "NCCL_IB_RETRY_CNT",
        "NCCL_IB_GID_INDEX",
        "NCCL_IB_SL",
        "NCCL_IB_TC",
        "NCCL_IB_AR_THRESHOLD",
        "NCCL_IB_CUDA_SUPPORT",
        "NCCL_NET_GDR_LEVEL",
        "NCCL_NET_GDR_READ",
        "NCCL_SINGLE_RING_THRESHOLD",
        "NCCL_LL_THRESHOLD",
        "NCCL_TREE_THRESHOLD",
        "NCCL_ALGO",
        "NCCL_PROTO",
        "NCCL_IGNORE_CPU_AFFINITY",
        "NCCL_DEBUG_FILE",
        "NCCL_COLLNET_ENABLE",
        "NCCL_TOPO_FILE",
        "NCCL_TOPO_DUMP_FILE",
    ]
    formatted_output = ""
    for var in relevant_env_vars:
        value = os.environ[var] if var in os.environ else "N/A"
        formatted_output += "env:%s=%s\n" % (var, value)
    print(formatted_output)


class DistributedDataParallel(Module):
    r"""Implements distributed data parallelism that is based on
    ``torch.distributed`` package at the module level.

    This container parallelizes the application of the given module by
    splitting the input across the specified devices by chunking in the batch
    dimension. The module is replicated on each machine and each device, and
    each such replica handles a portion of the input. During the backwards
    pass, gradients from each node are averaged.

    The batch size should be larger than the number of GPUs used locally.

    See also: :ref:`distributed-basics` and :ref:`cuda-nn-ddp-instead`.
    The same constraints on input as in :class:`torch.nn.DataParallel` apply.

    Creation of this class requires that ``torch.distributed`` to be already
    initialized, by calling :func:`torch.distributed.init_process_group`.

    ``DistributedDataParallel`` is proven to be significantly faster than
    :class:`torch.nn.DataParallel` for single-node multi-GPU data
    parallel training.

    Here is how to use it: on each host with N GPUs, you should spawn up N
    processes, while ensuring that each process individually works on a single GPU
    from 0 to N-1. Therefore, it is your job to ensure that your training script
    operates on a single given GPU by calling:

        >>> torch.cuda.set_device(i)

    where i is from 0 to N-1. In each process, you should refer the following
    to construct this module:

        >>> torch.distributed.init_process_group(backend='nccl', world_size=4, init_method='...')
        >>> model = DistributedDataParallel(model, device_ids=[i], output_device=i)

    In order to spawn up multiple processes per node, you can use either
    ``torch.distributed.launch`` or ``torch.multiprocessing.spawn``

    .. note ::
        Please refer to `PyTorch Distributed Overview <https://pytorch.org/tutorials/beginner/dist_overview.html>`__
        for a brief introduction to all features related to distributed training.

    .. note:: ``nccl`` backend is currently the fastest and
        highly recommended backend to be used with Multi-Process Single-GPU
        distributed training and this applies to both single-node and multi-node
        distributed training

    .. note:: This module also supports mixed-precision distributed training.
        This means that your model can have different types of parameters such
        as mixed types of fp16 and fp32, the gradient reduction on these
        mixed types of parameters will just work fine.
        Also note that ``nccl`` backend is currently the fastest and highly
        recommended backend for fp16/fp32 mixed-precision training.

    .. note:: If you use ``torch.save`` on one process to checkpoint the module,
        and ``torch.load`` on some other processes to recover it, make sure that
        ``map_location`` is configured properly for every process. Without
        ``map_location``, ``torch.load`` would recover the module to devices
        where the module was saved from.

    .. note:: When a model is trained on ``M`` nodes with ``batch=N``, the
        gradient will be ``M`` times smaller when compared to the same model
        trained on a single node with ``batch=M*N`` (because the gradients
        between different nodes are averaged). You should take this into
        consideration when you want to obtain a mathematically equivalent
        training process compared to the non-DistributedDataParallel
        counterpart.

    .. warning::
        This module works only with the ``gloo`` and ``nccl`` backends.

    .. warning::
        Constructor, forward method, and differentiation of the output (or a
        function of the output of this module) is a distributed synchronization
        point. Take that into account in case different processes might be
        executing different code.

    .. warning::
        This module assumes all parameters are registered in the model by the
        time it is created. No parameters should be added nor removed later.
        Same applies to buffers.

    .. warning::
        This module assumes all parameters are registered in the model of each
        distributed processes are in the same order. The module itself will
        conduct gradient all-reduction following the reverse order of the
        registered parameters of the model. In other words, it is users'
        responsibility to ensure that each distributed process has the exact
        same model and thus the exact same parameter registration order.

    .. warning::
        This module allows parameters with non-rowmajor-contiguous strides.
        For example, your model may contain some parameters whose
        :class:`torch.memory_format` is ``torch.contiguous_format``
        and others whose format is ``torch.channels_last``.  However,
        corresponding parameters in different processes must have the
        same strides.

    .. warning::
        This module doesn't work with :func:`torch.autograd.grad` (i.e. it will
        only work if gradients are to be accumulated in ``.grad`` attributes of
        parameters).

    .. warning::
        If you plan on using this module with a ``nccl`` backend or a ``gloo``
        backend (that uses Infiniband), together with a DataLoader that uses
        multiple workers, please change the multiprocessing start method to
        ``forkserver`` (Python 3 only) or ``spawn``. Unfortunately
        Gloo (that uses Infiniband) and NCCL2 are not fork safe, and you will
        likely experience deadlocks if you don't change this setting.

    .. warning::
        Forward and backward hooks defined on :attr:`module` and its submodules
        won't be invoked anymore, unless the hooks are initialized in the
        :meth:`forward` method.

    .. warning::
        You should never try to change your model's parameters after wrapping
        up your model with DistributedDataParallel. In other words, when
        wrapping up your model with DistributedDataParallel, the constructor of
        DistributedDataParallel will register the additional gradient
        reduction functions on all the parameters of the model itself at the
        time of construction. If you change the model's parameters after
        the DistributedDataParallel construction, this is not supported and
        unexpected behaviors can happen, since some parameters' gradient
        reduction functions might not get called.

    .. note::
        Parameters are never broadcast between processes. The module performs
        an all-reduce step on gradients and assumes that they will be modified
        by the optimizer in all processes in the same way. Buffers
        (e.g. BatchNorm stats) are broadcast from the module in process of rank
        0, to all other replicas in the system in every iteration.

    .. note::
        If you are using DistributedDataParallel in conjunction with the
        :ref:`distributed-rpc-framework`, you should always use
        :meth:`torch.distributed.autograd.backward` to compute gradients and
        :class:`torch.distributed.optim.DistributedOptimizer` for optimizing
        parameters.

    Example::

        >>> import torch.distributed.autograd as dist_autograd
        >>> from torch.nn.parallel import DistributedDataParallel as DDP
        >>> from torch import optim
        >>> from torch.distributed.optim import DistributedOptimizer
        >>> from torch.distributed.rpc import RRef
        >>>
        >>> t1 = torch.rand((3, 3), requires_grad=True)
        >>> t2 = torch.rand((3, 3), requires_grad=True)
        >>> rref = rpc.remote("worker1", torch.add, args=(t1, t2))
        >>> ddp_model = DDP(my_model)
        >>>
        >>> # Setup optimizer
        >>> optimizer_params = [rref]
        >>> for param in ddp_model.parameters():
        >>>     optimizer_params.append(RRef(param))
        >>>
        >>> dist_optim = DistributedOptimizer(
        >>>     optim.SGD,
        >>>     optimizer_params,
        >>>     lr=0.05,
        >>> )
        >>>
        >>> with dist_autograd.context() as context_id:
        >>>     pred = ddp_model(rref.to_here())
        >>>     loss = loss_func(pred, loss)
        >>>     dist_autograd.backward(context_id, loss)
        >>>     dist_optim.step()

    .. warning::
        Using DistributedDataParallel in conjuction with the
        :ref:`distributed-rpc-framework` is experimental and subject to change.

    Args:
        module (Module): module to be parallelized
        device_ids (list of int or torch.device): CUDA devices. This should
                   only be provided when the input module resides on a single
                   CUDA device. For single-device modules, the ``i``th
                   :attr:`module` replica is placed on ``device_ids[i]``. For
                   multi-device modules and CPU modules, device_ids must be None
                   or an empty list, and input data for the forward pass must be
                   placed on the correct device. (default: all devices for
                   single-device modules)
        output_device (int or torch.device): device location of output for
                      single-device CUDA modules. For multi-device modules and
                      CPU modules, it must be None, and the module itself
                      dictates the output location. (default: device_ids[0] for
                      single-device modules)
        broadcast_buffers (bool): flag that enables syncing (broadcasting) buffers of
                          the module at beginning of the forward function.
                          (default: ``True``)
        process_group: the process group to be used for distributed data
                       all-reduction. If ``None``, the default process group, which
                       is created by ```torch.distributed.init_process_group```,
                       will be used. (default: ``None``)
        bucket_cap_mb: DistributedDataParallel will bucket parameters into
                       multiple buckets so that gradient reduction of each
                       bucket can potentially overlap with backward computation.
                       :attr:`bucket_cap_mb` controls the bucket size in MegaBytes (MB)
                       (default: 25)
        find_unused_parameters (bool): Traverse the autograd graph of all tensors
                                       contained in the return value of the wrapped
                                       module's ``forward`` function.
                                       Parameters that don't receive gradients as
                                       part of this graph are preemptively marked
                                       as being ready to be reduced. Note that all
                                       ``forward`` outputs that are derived from
                                       module parameters must participate in
                                       calculating loss and later the gradient
                                       computation. If they don't, this wrapper will
                                       hang waiting for autograd to produce gradients
                                       for those parameters. Any outputs derived from
                                       module parameters that are otherwise unused can
                                       be detached from the autograd graph using
                                       ``torch.Tensor.detach``. (default: ``False``)
        check_reduction: when setting to ``True``, it enables DistributedDataParallel
                         to automatically check if the previous iteration's
                         backward reductions were successfully issued at the
                         beginning of every iteration's forward function.
                         You normally don't need this option enabled unless you
                         are observing weird behaviors such as different ranks
                         are getting different gradients, which should not
                         happen if DistributedDataParallel is correctly used.
                         (default: ``False``)
<<<<<<< HEAD
        parameters_to_ignore (List[torch.nn.Parameter]): Parameters that should
                                                         not be part of any
                                                         synchronization in DDP,
                                                         i.e. these parameters
                                                         are entirely ignored in
                                                         DDP logic. For example,
                                                         if it is known that
                                                         certain model parameters
                                                         will not be used at all
                                                         during training, or you
                                                         want to handle gradient
                                                         synchronization for
                                                         certain parameters in a
                                                         custom manner, then
                                                         those parameters can be
                                                         passed into this argument
                                                         instead of setting
                                                         ``find_unused_parameters=True``.
                                                         In this case, performance
                                                         is improved since using
                                                         ``find_unused_parameters=True``
                                                         would incur an extra autograd
                                                         graph traversal every iteration.

=======
        gradient_as_bucket_view (bool): this is a prototype feature. When set to ``True``,
                      gradients will be views pointing to different offsets of
                      allreduce communication buckets. This can reduce peak memory
                      usage, where the saved memory size will be equal to the total
                      gradients size. Moreover, it avoids the overhead of copying
                      between gradients and allreduce communication buckets.
                      When gradients are views, ``detach_()`` cannot be called on the
                      gradients. If hitting such errors, please fix it by referring to
                      the :meth:`~torch.optim.Optimizer.zero_grad` function in
                      ``torch/optim/optimizer.py`` as the solution.
                      Warning! It is also found that ``gradient_as_bucket_view = true``
                      does not work as expected when ``apex.amp`` is used for
                      mixed precision training. ``apex.amp`` maintained stashed gradients
                      that are used for unscaling gradients. These stashed gradients
                      are pointed to gradients (will be communication buckets when
                      ``gradient_as_bucket_view = true``) before starting new iteration.
                      In new iteration, the communication buckets are mutated and thus
                      these stashed gradients will be unexpectedly mutated as well,
                      the unexpectedly muated stashed gradients may result in wrong
                      results. To fix it, these stashed gradients should not be pointed
                      to gradients, instead they should be copied from gradients when
                      ``gradient_as_bucket_view = true``.
>>>>>>> 22401b85

    Attributes:
        module (Module): the module to be parallelized

    Example::

        >>> torch.distributed.init_process_group(backend='nccl', world_size=4, init_method='...')
        >>> net = torch.nn.DistributedDataParallel(model, pg)
    """
    def __init__(self, module, device_ids=None,
                 output_device=None, dim=0, broadcast_buffers=True,
                 process_group=None,
                 bucket_cap_mb=25,
                 find_unused_parameters=False,
                 check_reduction=False,
<<<<<<< HEAD
                 parameters_to_ignore=None):
=======
                 gradient_as_bucket_view=False):
>>>>>>> 22401b85

        super(DistributedDataParallel, self).__init__()

        assert any((p.requires_grad for p in module.parameters())), (
            "DistributedDataParallel is not needed when a module "
            "doesn't have any parameter that requires a gradient."
        )

        self.is_multi_device_module = len({p.device for p in module.parameters()}) > 1
        distinct_device_types = {p.device.type for p in module.parameters()}
        assert len(distinct_device_types) == 1, (
            "DistributedDataParallel's input module must be on "
            "the same type of devices, but input module parameters locate in {}."
        ).format(distinct_device_types)
        self.device_type = list(distinct_device_types)[0]

        if self.device_type == "cpu" or self.is_multi_device_module:
            assert not device_ids and not output_device, (
                "DistributedDataParallel device_ids and output_device arguments "
                "only work with single-device GPU modules, but got "
                "device_ids {}, output_device {}, and module parameters {}."
            ).format(device_ids, output_device, {p.device for p in module.parameters()})

            self.device_ids = None
            self.output_device = None
        else:
            # Use all devices by default for single-device GPU modules
            if device_ids is None:
                device_ids = _get_all_device_indices()

            self.device_ids = list(map(lambda x: _get_device_index(x, True), device_ids))

            if output_device is None:
                output_device = device_ids[0]

            self.output_device = _get_device_index(output_device, True)

        if process_group is None:
            self.process_group = _get_default_group()
        else:
            self.process_group = process_group

        self.dim = dim
        self.module = module
        self.device = list(self.module.parameters())[0].device
        self.broadcast_buffers = broadcast_buffers
        self.find_unused_parameters = find_unused_parameters
        self.require_backward_grad_sync = True
        self.require_forward_param_sync = True
        self.ddp_join_enabled = False
<<<<<<< HEAD
        self.parameters_to_ignore = parameters_to_ignore if parameters_to_ignore is not None else []
=======
        self.gradient_as_bucket_view = gradient_as_bucket_view
>>>>>>> 22401b85

        if check_reduction:
            # This argument is no longer used since the reducer
            # will ensure reduction completes even if some parameters
            # do not receive gradients.
            pass

        # used for intra-node param sync and inter-node sync as well
        self.broadcast_bucket_size = int(250 * 1024 * 1024)

        # reduction bucket size
        self.bucket_bytes_cap = int(bucket_cap_mb * 1024 * 1024)

        # Sync params and buffers
        self._sync_params_and_buffers(authoritative_rank=0)

        self._ddp_init_helper()

    def _sync_params_and_buffers(self, authoritative_rank=0):
        if not self.parameters_to_ignore:
            # Broadcast state dict if no parameters to ignore, otherwise filter out
            # ignored parameters before broadcasting.
            module_states = list(self.module.state_dict().values())
        else:
            module_states = []
            # Have to use data ptrs since direct "is" comparison on the tensors
            # won't work.
            params_to_ignore_data_ptrs = set(
                t.data_ptr() for t in self.parameters_to_ignore
            )
            for tensor in self.module.state_dict().values():
                if tensor.data_ptr() not in params_to_ignore_data_ptrs:
                    module_states.append(tensor)

        if len(module_states) > 0:
            self._distributed_broadcast_coalesced(
                module_states,
                self.broadcast_bucket_size,
                authoritative_rank)

    def _ddp_init_helper(self):
        """
        Initialization helper function that does the following:

        (1) replicating the module from device[0] to the other devices
        (2) bucketing the parameters for reductions
        (3) resetting the bucketing states
        (4) registering the grad hooks
        (5) passing a handle of DDP to SyncBatchNorm Layer
        """

        def parameters(m, recurse=True):
            def model_parameters(m):
                ps = m._former_parameters.values() \
                    if hasattr(m, "_former_parameters") \
                    else m.parameters(recurse=False)
                for p in ps:
                    yield p

            for m in m.modules() if recurse else [m]:
                for p in model_parameters(m):
                    yield p

        if self.device_ids and len(self.device_ids) > 1:

            warnings.warn(
                "Single-Process Multi-GPU is not the recommended mode for "
                "DDP. In this mode, each DDP instance operates on multiple "
                "devices and creates multiple module replicas within one "
                "process. The overhead of scatter/gather and GIL contention "
                "in every forward pass can slow down training. "
                "Please consider using one DDP instance per device or per "
                "module replica by explicitly setting device_ids or "
                "CUDA_VISIBLE_DEVICES. "
            )

            # only create replicas for single-device CUDA modules
            #
            # TODO: we don't need to replicate params in here. they're always going to
            # be broadcasted using larger blocks in broadcast_coalesced, so it might be
            # better to not pollute the caches with these small blocks
            self._module_copies = replicate(self.module, self.device_ids, detach=True)
            self._module_copies[0] = self.module

            for module_copy in self._module_copies[1:]:
                for param, copy_param in zip(self.module.parameters(), parameters(module_copy)):
                    # Reducer requires param copies have the same strides across replicas.
                    # Fixes up copy_param strides in case replicate didn't match param strides.
                    if param.layout is torch.strided and param.stride() != copy_param.stride():
                        with torch.no_grad():
                            copy_param.set_(copy_param.clone()
                                                      .as_strided(param.size(), param.stride())
                                                      .copy_(copy_param))
                    copy_param.requires_grad = param.requires_grad

        else:
            self._module_copies = [self.module]

        self.modules_params = [list(parameters(m)) for m in self._module_copies]
        self.modules_buffers = [list(m.buffers()) for m in self._module_copies]

        def _should_ignore_param(p):
            return any(p is ignore for ignore in self.parameters_to_ignore)

        # Build tuple of (module, parameter) for all parameters that require grads.
        modules_and_parameters = [
            [
                (module, parameter)
                for module in replica.modules()
                for parameter in [
                    param
                    for param in parameters(module, recurse=False)
                    if param.requires_grad and not _should_ignore_param(param)
                ]
            ]
            for replica in self._module_copies
        ]

        # Build list of parameters.
        parameters = [
            list(parameter for _, parameter in replica)
            for replica in modules_and_parameters]

        # Checks if a module will produce a sparse gradient.
        def produces_sparse_gradient(module):
            if isinstance(module, torch.nn.Embedding):
                return module.sparse
            if isinstance(module, torch.nn.EmbeddingBag):
                return module.sparse
            return False

        # Build list of booleans indicating whether or not to expect sparse
        # gradients for the corresponding parameters.
        expect_sparse_gradient = [
            list(produces_sparse_gradient(module) for module, _ in replica)
            for replica in modules_and_parameters]

        # The bucket size limit is specified in the constructor.
        # Additionally, we allow for a single small bucket for parameters
        # that are defined first, such that their gradients don't spill into
        # a much larger bucket, adding unnecessary latency after gradient
        # computation finishes. Experiments showed 1MB is a reasonable value.
        bucket_indices = dist._compute_bucket_assignment_by_size(
            parameters[0],
            [dist._DEFAULT_FIRST_BUCKET_BYTES, self.bucket_bytes_cap],
            expect_sparse_gradient[0])

        # Note: reverse list of buckets because we want to approximate the
        # order in which their gradients are produced, and assume they
        # are used in the forward pass in the order they are defined.
        self.reducer = dist.Reducer(
            parameters,
            list(reversed(bucket_indices)),
            self.process_group,
            expect_sparse_gradient,
            self.bucket_bytes_cap,
            self.find_unused_parameters,
            self.gradient_as_bucket_view)

        # passing a handle to torch.nn.SyncBatchNorm layer
        self._passing_sync_batchnorm_handle(self._module_copies)

    def __getstate__(self):
        self._check_default_group()
        attrs = copy.copy(self.__dict__)
        del attrs['process_group']
        del attrs['reducer']
        return attrs

    def __setstate__(self, state):
        # If serializable, then the process group should be the default one
        self.process_group = _get_default_group()
        super(DistributedDataParallel, self).__setstate__(state)
        self.__dict__.setdefault('require_forward_param_sync', True)
        self.__dict__.setdefault('require_backward_grad_sync', True)
        self._ddp_init_helper()

    def _check_default_group(self):
        pickle_not_supported = False
        try:
            if self.process_group != _get_default_group():
                pickle_not_supported = True
        except RuntimeError:
            pickle_not_supported = True

        if pickle_not_supported:
            raise RuntimeError("DDP Pickling/Unpickling are only supported "
                               "when using DDP with the default process "
                               "group. That is, when you have called "
                               "init_process_group and have not passed "
                               "process_group argument to DDP constructor")

    @contextmanager
    def no_sync(self):
        r"""
        A context manager to disable gradient synchronizations across DDP
        processes. Within this context, gradients will be accumulated on module
        variables, which will later be synchronized in the first
        forward-backward pass exiting the context.

        Example::

            >>> ddp = torch.nn.DistributedDataParallel(model, pg)
            >>> with ddp.no_sync():
            ...   for input in inputs:
            ...     ddp(input).backward()  # no synchronization, accumulate grads
            ... ddp(another_input).backward()  # synchronize grads
        """
        old_require_backward_grad_sync = self.require_backward_grad_sync
        self.require_backward_grad_sync = False
        try:
            yield
        finally:
            self.require_backward_grad_sync = old_require_backward_grad_sync

    def forward(self, *inputs, **kwargs):
        if self.ddp_join_enabled:
            ones = torch.ones(
                1, device=self.device
            )
            work = dist.all_reduce(ones, group=self.process_group, async_op=True)
            self.reducer._set_forward_pass_work_handle(
                work, self.ddp_join_divide_by_initial_world_size
            )

        # Calling _rebuild_buckets before forward compuation,
        # It may allocate new buckets before deallocating old buckets
        # inside _rebuild_buckets. To save peak memory usage,
        # call _rebuild_buckets before the peak memory usage increases
        # during forward computation.
        # This should be called only once during whole training period.
        if self.reducer._rebuild_buckets():
            logging.info("Reducer buckets have been rebuilt in this iteration.")

        if self.require_forward_param_sync:
            self._sync_params()

        if self.ddp_join_enabled:
            # Notify joined ranks whether they should sync in backwards pass or not.
            self._check_global_requires_backward_grad_sync(is_joined_rank=False)

        if self.device_ids:
            inputs, kwargs = self.scatter(inputs, kwargs, self.device_ids)
            if len(self.device_ids) == 1:
                output = self.module(*inputs[0], **kwargs[0])
            else:
                outputs = self.parallel_apply(self._module_copies[:len(inputs)], inputs, kwargs)
                output = self.gather(outputs, self.output_device)
        else:
            output = self.module(*inputs, **kwargs)

        if torch.is_grad_enabled() and self.require_backward_grad_sync:
            self.require_forward_param_sync = True
            # We'll return the output object verbatim since it is a freeform
            # object. We need to find any tensors in this object, though,
            # because we need to figure out which parameters were used during
            # this forward pass, to ensure we short circuit reduction for any
            # unused parameters. Only if `find_unused_parameters` is set.
            if self.find_unused_parameters:
                self.reducer.prepare_for_backward(list(_find_tensors(output)))
            else:
                self.reducer.prepare_for_backward([])
        else:
            self.require_forward_param_sync = False

        return output

    def scatter(self, inputs, kwargs, device_ids):
        return scatter_kwargs(inputs, kwargs, device_ids, dim=self.dim)

    def parallel_apply(self, replicas, inputs, kwargs):
        return parallel_apply(replicas, inputs, kwargs, self.device_ids[:len(replicas)])

    def gather(self, outputs, output_device):
        return gather(outputs, output_device, dim=self.dim)

    def train(self, mode=True):
        super(DistributedDataParallel, self).train(mode)
        for module in self._module_copies[1:]:
            module.train(mode)
        return self

    # When running in join mode, schedules an allreduce to match the one in the
    # forward pass to determine the no. of currently active processes and whether
    # all processes have joined.
    def _schedule_shadow_all_reduce_for_fwd_pass(self):
        all_active_procs = torch.zeros(
            1, device=self.device
        )
        dist.all_reduce(all_active_procs, group=self.process_group)
        return all_active_procs.item()

    # When running in join mode, schedules an allreduce to notify joined ranks
    # of whether backwards pass synchronization will run this iteraton or not.
    def _check_global_requires_backward_grad_sync(self, is_joined_rank):
        if not is_joined_rank and self.require_backward_grad_sync:
            requires_sync_tensor = torch.ones(1, device=self.device)
        else:
            requires_sync_tensor = torch.zeros(1, device=self.device)

        work = dist.all_reduce(
            requires_sync_tensor, group=self.process_group, async_op=True
        )
        return work, requires_sync_tensor

    # When running in join mode, checks and performs sync of module buffers if
    # the models have buffers that should be synchronized in the forward pass.
    def _check_and_sync_module_buffers(self):
        if self.will_sync_module_buffers():
            my_rank = dist.get_rank(self.process_group)
            authoritative_rank = self._find_common_rank(my_rank, False)
            self._distributed_broadcast_coalesced(
                self.modules_buffers[0], self.broadcast_bucket_size, authoritative_rank
            )

    # When running in join model, agrees upon a common rank and broadcast model
    # parameters to all other ranks.
    def _sync_final_model(self, is_last_joiner):
        # Agree upon the process that will be the authoritative model copy.
        # The current rank is a candidate for being the authoritative copy if
        # is_last_joiner=True. We break ties via picking the larger rank.
        my_rank = dist.get_rank(self.process_group)
        self._authoritative_rank = self._find_common_rank(my_rank, is_last_joiner)
        self._sync_params_and_buffers(authoritative_rank=self._authoritative_rank)

    # Schedule allreduce ops to match those scheduled in the reducer's backward
    # pass.
    def _match_all_reduce_for_bwd_pass(self):
        allreduce_work = []
        # Schedule allreduce in the same order as Reducer schedules them, i.e.
        # the order of the buckets. Retrieving the bucket order from the reducer
        # ensures that we keep the same order in join mode, such as when bucket
        # order is rebuilt dynamically.
        all_bucket_tensors = self.reducer.get_bucket_tensors()
        for bucket_tensors in all_bucket_tensors:
            # Joined processes contribute zero gradient. In the case that
            # divide_by_initial_world_size=True, we divide grads by the static
            # world size, if not, the dividing factor is reduced by the number
            # of joined processes.
            zero_tensors = [
                torch.zeros_like(t) for t in bucket_tensors
            ]
            work = self.process_group.allreduce(zero_tensors)
            allreduce_work.append(work)
        for work in allreduce_work:
            work.wait()

    # Allreduces the used parameter mapping across ranks.
    def _match_unused_params_allreduce(self):
        locally_used_param_maps = self.reducer._get_local_used_maps()
        self.process_group.allreduce(locally_used_param_maps)

    @contextmanager
    def join(self, divide_by_initial_world_size=True, enable=True):
        r"""
        A context manager to be used in conjunction with an instance of
        :class:`torch.nn.parallel.DistributedDataParallel` to be
        able to train with uneven inputs across participating processes.

        This context manager will keep track of already-joined DDP processes,
        and "shadow" the forward and backward passes by inserting collective
        communication operations to match with the ones created by non-joined
        DDP processes. This will ensure each collective call has a corresponding
        call by already-joined DDP processes, preventing hangs or errors that
        would otherwise happen when training with uneven inputs across
        processes.

        Once all DDP processes have joined, the context manager will broadcast
        the model corresponding to the last joined process to all processes to
        ensure the model is the same across all processes
        (which is guaranteed by DDP).

        To use this to enable training with uneven inputs across processes,
        simply wrap this context manager around your training loop. No further
        modifications to the model or data loading is required.

        .. warning::
            This module works only with the multi-process, single-device usage
            of :class:`torch.nn.parallel.DistributedDataParallel`,
            which means that a single process works on a single GPU.

        .. warning::
            This module currently does not support custom distributed collective
            operations in the forward pass, such as ``SyncBatchNorm`` or other
            custom defined collectives in the model's forward pass.

        Args:
            divide_by_initial_world_size (bool): If ``True``, will divide
                gradients by the initial ``world_size`` DDP training was launched
                with. If ``False``, will compute the effective world size
                (number of ranks that have not depleted their inputs yet) and
                divide gradients by that during allreduce. Set
                ``divide_by_initial_world_size=True`` to ensure every input
                sample including the uneven inputs have equal weight in terms of
                how much they contribute to the global gradient. This is
                achieved by always dividing the gradient by the initial
                ``world_size`` even when we encounter uneven inputs. If you set
                this to ``False``, we divide the gradient by the remaining
                number of nodes. This ensures parity with training on a smaller
                ``world_size`` although it also means the uneven inputs would
                contribute more towards the global gradient. Typically, you
                would want to set this to ``True`` for cases where the last few
                inputs of your training job are uneven. In extreme cases, where
                there is a large discrepancy in the number of inputs, setting
                this to ``False`` might provide better results.
            enable (bool): Whether to enable uneven input detection or not. Pass
                in ``enable=False`` to disable in cases where you know that
                inputs are even across participating processes. Default is
                ``True``.


        Example::

          >>>  import torch
          >>>  import torch.distributed as dist
          >>>  import os
          >>>  import torch.multiprocessing as mp
          >>>  import torch.nn as nn
          >>>  # On each spawned worker
          >>>  def worker(rank):
          >>>      dist.init_process_group("nccl", rank=rank, world_size=2)
          >>>      torch.cuda.set_device(rank)
          >>>      model = nn.Linear(1, 1, bias=False).to(rank)
          >>>      model = torch.nn.parallel.DistributedDataParallel(model, device_ids=[rank], output_device=rank)
          >>>      # Rank 1 gets one more input than rank 0.
          >>>      inputs = [torch.tensor([1]).float() for _ in range(10 + rank)]
          >>>      with model.join():
          >>>          for _ in range(5):
          >>>              for inp in inputs:
          >>>                  loss = model(inp).sum()
          >>>                  loss.backward()
          >>>  # Without the join() API, the below synchronization will hang
          >>>  # blocking for rank 1's allreduce to complete.
          >>>  torch.cuda.synchronize(device=rank)
        """
        try:
            if self.device_ids and len(self.device_ids) > 1:
                raise ValueError(
                    """DDP join() API does not support Single-Process Multi-GPU
                    mode training. The recommended approach for DDP training is
                    to spawn a single process that works on a single GPU."""
                )
            has_error = False
            self.ddp_join_enabled = enable
            self.ddp_join_divide_by_initial_world_size = divide_by_initial_world_size
            yield
        except Exception as e:
            # Set to skip any processing in the finally block.
            has_error = True
            raise e
        finally:
            # Skip any processing to let the exception immediately be raised if
            # there was one.
            if enable and not has_error:
                all_procs_joined = False
                is_last_joiner = True
                i = 0
                WARN_THRESHOLD = 1000
                warnings.simplefilter("once")
                while not all_procs_joined:
                    if i > WARN_THRESHOLD:
                        my_rank = dist.get_rank(self.process_group)
                        warnings.warn(
                            "Detected uneven input skew of greater "
                            f"than {WARN_THRESHOLD}. This means that rank {my_rank} "
                            f"has at least {WARN_THRESHOLD} fewer inputs than "
                            "other currently active ranks. This level of skew could "
                            "lead to performance degradation during training."
                        )
                    # Schedules allreduce to match fwd pass allreduce in non-joined procs
                    num_active_procs = self._schedule_shadow_all_reduce_for_fwd_pass()
                    if num_active_procs == 0:
                        all_procs_joined = True
                    else:
                        # Some DDP process still needs to be joined.
                        if is_last_joiner:
                            is_last_joiner = False
                        # It will rebuild buckets only once during training period
                        self.reducer._rebuild_buckets()
                        # Schedule a corresponding broadcast if we are syncing module
                        # buffers in the forward pass.
                        self._check_and_sync_module_buffers()

                        (
                            work,
                            should_sync_backwards_tensor,
                        ) = self._check_global_requires_backward_grad_sync(
                            is_joined_rank=True
                        )
                        work.wait()
                        # If nonzero, then we should sync in the bwd pass.
                        should_sync_backwards = should_sync_backwards_tensor.item() != 0
                        # Forward param sync is disabled in the next iteration
                        # if we are skipping grad sync this iteration. Hence, we
                        # set require_forward_param_sync appropriately here.
                        self.require_forward_param_sync = should_sync_backwards
                        if not should_sync_backwards:
                            continue
                        # Schedules one allreduce per gradient bucket to match
                        # the backwards pass allreduce.
                        self._match_all_reduce_for_bwd_pass()
                        # Check if we need to allreduce locally unused params.
                        if self.find_unused_parameters:
                            self._match_unused_params_allreduce()
                        # It will push rebuilt params only once during training period
                        self.reducer._push_all_rebuilt_params()
                        i += 1

                # All procs joined. Agree on authoritative rank and broadcast the model.
                self._sync_final_model(is_last_joiner)

    def _register_comm_hook(self, state: object, hook: callable):
        r"""
        Register a communication hook which is an enhancement that provides a
        flexible hook to users where they can specify how DDP aggregates gradients
        across multiple workers.

        This hook would be very useful for researchers to try out new ideas. For
        example, this hook can be used to implement several algorithms like GossipGrad
        and gradient compression which involve different communication strategies for
        parameter syncs while running Distributed DataParallel training.

        Arguments:
            state (object): state is passed to the hook and can be used to maintain
                            and update any state information that users would like to
                            maintain as part of the training process. Examples: error
                            feedback in gradient compression, peers to communicate with
                            next in GossipGrad etc.
            hook (callable): is defined as:
                             hook(state: object, bucket: dist._GradBucket) -> torch.futures.Future:

                             This function is called once the bucket is ready. The
                             hook can perform whatever processing is needed and return
                             a Future indicating completion of any async work (ex: allreduce).
                             If the hook doesn't perform any communication, it can also
                             just return a completed Future. The Future should hold the
                             new value of grad bucket's tensors. Once a bucket is ready,
                             c10d reducer would call this hook and use the tensors returned
                             by the Future and copy grads to individual parameters.

                             We also provide an API called ``get_future`` to retrieve a
                             Future associated with the completion of ``c10d.ProcessGroup.work``.

        .. warning ::
            Grad bucket's tensors will not be predivided by world_size. User is responsible
            to divide by the world_size in case of operations like allreduce.

        .. warning ::
            DDP communication hook can only be registered once and should be registered
            before calling backward.

        .. warning ::
            The Future object that hook returns should contain a result that has the same
            shape with the tensors inside grad bucket.

        .. warning ::
            DDP communication hook does not support single-process multiple-device mode.
            Gradbucket tensors should consist of only a single tensor.

        .. warning ::
            ``get_future`` API supports only NCCL backend and will return a ``torch._C.Future``
            which is an internal type and should be used with caution. It can still be used by
            ``_register_comm_hook`` API, but it is subject to some subtle differences compared
            to ``torch.futures.Future``.

        .. warning ::
            DDP communication hook is experimental and subject to change.

        Example::
            Below is an example of a noop hook that returns back the same tensors:

            >>> def noop(state: object, bucket: dist._GradBucket): -> torch.futures.Future
            >>>     fut = torch.futures.Future()
            >>>     fut.set_result(bucket.get_tensors())
            >>>     return fut

            >>> ddp._register_comm_hook(state = None, hook = noop)

        Example::
            Below is an example of a Parallel SGD algorithm where gradients are encoded before
            allreduce, and then decoded after allreduce.

            >>> def encode_and_decode(state: object, bucket: dist._GradBucket): -> torch.futures.Future
            >>>     tensors = [t / process_group.world_size for t in bucket.get_tensors()]
            >>>     encoded_tensors = encode(tensors) # encode gradients
            >>>     fut = process_group.allreduce(encoded_tensors).get_future()
            >>>     # Define the then callback to decode.
            >>>     def decode(fut):
            >>>         decoded_tensors = decode(fut.value()) # decode gradients
            >>>         return decoded_tensors
            >>>     return fut.then(decode)

            >>> ddp._register_comm_hook(state = None, hook = encode_and_decode)

        """
        self._check_comm_hook(hook)
        dist._register_comm_hook(self.reducer, state, hook)

    def _distributed_broadcast_coalesced(
        self, tensors, buffer_size, authoritative_rank=0
    ):
        dist._broadcast_coalesced(
            self.process_group, tensors, buffer_size, authoritative_rank
        )

    def will_sync_module_buffers(self):
        return (
            self.require_forward_param_sync
            and self.broadcast_buffers
            and len(self.modules_buffers[0]) > 0
        )

    def _find_common_rank(self, input_rank, rank_cond):
        # -1 indicates that this rank is not under consideration to be the
        # common_rank
        rank_to_use = torch.tensor(
            [input_rank if rank_cond else -1],
            device=self.device,
        )
        dist.all_reduce(rank_to_use, op=ReduceOp.MAX, group=self.process_group)
        if rank_to_use.item() == -1:
            raise ValueError(
                "BUG! Expected rank_cond to be true for at least one process."
            )
        return rank_to_use.item()

    def _sync_params(self):
        with torch.no_grad():
            # only do intra-node parameters sync for replicated single-device
            # CUDA modules
            if self.device_ids and len(self.device_ids) > 1:
                # intra-node parameter sync
                result = comm.broadcast_coalesced(
                    self.modules_params[0],
                    self.device_ids,
                    self.broadcast_bucket_size)
                for tensors, module_params in zip(result[1:],
                                                  self.modules_params[1:]):
                    for tensor, param in zip(tensors, module_params):
                        # Formerly, this spot used param.set_(tensor) to steal tensor's
                        # data without a deep copy.  Unfortunately, that wiped out the
                        # allreduce hook attached to param's AccumulateGrad function,
                        # likely causing https://github.com/pytorch/pytorch/issues/37079.
                        # TODO:  If set_ becomes safe to use here, use set_.
                        # Otherwise, find another way to steal tensor's data.
                        param.copy_(tensor)
                        # Assume we have just run the optimizer and zeroed the
                        # grads of the parameters on the root model. We need
                        # to zero the grads on all model replicas as well.
                        # This snippet is copied from torch.optim.Optimizer.
                        if param.grad is not None:
                            if param.grad.grad_fn is not None:
                                param.grad.detach_()
                            else:
                                param.grad.requires_grad_(False)
                            param.grad.zero_()

            # module buffer sync
            if self.will_sync_module_buffers():
                # Synchronize buffers across processes.
                # If we are running DDP with the join manager, we have to agree
                # upon a rank to sync module buffers from, since rank 0 may
                # already have been joined and have stale module buffers.
                if self.ddp_join_enabled:
                    authoritative_rank = self._find_common_rank(dist.get_rank(), True)
                else:
                    # The process with rank 0 is considered the authoritative copy.
                    authoritative_rank = 0
                self._distributed_broadcast_coalesced(
                    self.modules_buffers[0],
                    self.broadcast_bucket_size,
                    authoritative_rank,
                )
                # only do intra-node buffer sync for replicated single-device
                # CUDA modules
                if self.device_ids and len(self.device_ids) > 1:
                    # intra-node buffer sync
                    result = comm.broadcast_coalesced(
                        self.modules_buffers[0],
                        self.device_ids,
                        self.broadcast_bucket_size)
                    for tensors, module_buffers in zip(result[1:],
                                                       self.modules_buffers[1:]):
                        for tensor, buffer in zip(tensors, module_buffers):
                            buffer.set_(tensor)

    def _passing_sync_batchnorm_handle(self, module_copies):
        for dev_idx, module in enumerate(module_copies):
            for layer in module.modules():
                if isinstance(layer, torch.nn.modules.SyncBatchNorm):
                    assert self.device_type != 'cpu', "SyncBatchNorm layers only work with GPU modules"
                    layer._specify_ddp_gpu_num(
                        len(self.device_ids) if self.device_ids else 1)

    def _check_comm_hook(self, hook):
        if not callable(hook):
            raise TypeError("Communication hook must be callable.")

        sig = inspect.signature(hook)
        if (
            sig.parameters["bucket"].annotation != inspect._empty
            and sig.parameters["bucket"].annotation != dist._GradBucket
        ):
            raise ValueError(
                "Communication hook: bucket annotation should be dist._GradBucket."
            )

        if sig.return_annotation != inspect._empty and (
            sig.return_annotation != torch.futures.Future
            and sig.return_annotation != torch._C.Future
        ):
            raise ValueError(
                "Communication hook: return annotation should be torch.futures.Future or torch._C.Future."
            )<|MERGE_RESOLUTION|>--- conflicted
+++ resolved
@@ -316,32 +316,6 @@
                          are getting different gradients, which should not
                          happen if DistributedDataParallel is correctly used.
                          (default: ``False``)
-<<<<<<< HEAD
-        parameters_to_ignore (List[torch.nn.Parameter]): Parameters that should
-                                                         not be part of any
-                                                         synchronization in DDP,
-                                                         i.e. these parameters
-                                                         are entirely ignored in
-                                                         DDP logic. For example,
-                                                         if it is known that
-                                                         certain model parameters
-                                                         will not be used at all
-                                                         during training, or you
-                                                         want to handle gradient
-                                                         synchronization for
-                                                         certain parameters in a
-                                                         custom manner, then
-                                                         those parameters can be
-                                                         passed into this argument
-                                                         instead of setting
-                                                         ``find_unused_parameters=True``.
-                                                         In this case, performance
-                                                         is improved since using
-                                                         ``find_unused_parameters=True``
-                                                         would incur an extra autograd
-                                                         graph traversal every iteration.
-
-=======
         gradient_as_bucket_view (bool): this is a prototype feature. When set to ``True``,
                       gradients will be views pointing to different offsets of
                       allreduce communication buckets. This can reduce peak memory
@@ -364,7 +338,6 @@
                       results. To fix it, these stashed gradients should not be pointed
                       to gradients, instead they should be copied from gradients when
                       ``gradient_as_bucket_view = true``.
->>>>>>> 22401b85
 
     Attributes:
         module (Module): the module to be parallelized
@@ -380,11 +353,7 @@
                  bucket_cap_mb=25,
                  find_unused_parameters=False,
                  check_reduction=False,
-<<<<<<< HEAD
-                 parameters_to_ignore=None):
-=======
                  gradient_as_bucket_view=False):
->>>>>>> 22401b85
 
         super(DistributedDataParallel, self).__init__()
 
@@ -435,11 +404,12 @@
         self.require_backward_grad_sync = True
         self.require_forward_param_sync = True
         self.ddp_join_enabled = False
-<<<<<<< HEAD
-        self.parameters_to_ignore = parameters_to_ignore if parameters_to_ignore is not None else []
-=======
         self.gradient_as_bucket_view = gradient_as_bucket_view
->>>>>>> 22401b85
+        if hasattr(module, '_ddp_params_and_buffers_to_ignore'):
+            self.parameters_to_ignore = module._ddp_params_and_buffers_to_ignore
+        else:
+            self.parameters_to_ignore = []
+        print(f"DDP constructor: got params to ignore {self.parameters_to_ignore}")
 
         if check_reduction:
             # This argument is no longer used since the reducer
@@ -459,20 +429,10 @@
         self._ddp_init_helper()
 
     def _sync_params_and_buffers(self, authoritative_rank=0):
-        if not self.parameters_to_ignore:
-            # Broadcast state dict if no parameters to ignore, otherwise filter out
-            # ignored parameters before broadcasting.
-            module_states = list(self.module.state_dict().values())
-        else:
-            module_states = []
-            # Have to use data ptrs since direct "is" comparison on the tensors
-            # won't work.
-            params_to_ignore_data_ptrs = set(
-                t.data_ptr() for t in self.parameters_to_ignore
-            )
-            for tensor in self.module.state_dict().values():
-                if tensor.data_ptr() not in params_to_ignore_data_ptrs:
-                    module_states.append(tensor)
+        module_states = []
+        for name, param in self.module.state_dict().items():
+            if name not in self.parameters_to_ignore:
+                module_states.append(param)
 
         if len(module_states) > 0:
             self._distributed_broadcast_coalesced(
@@ -539,20 +499,30 @@
             self._module_copies = [self.module]
 
         self.modules_params = [list(parameters(m)) for m in self._module_copies]
-        self.modules_buffers = [list(m.buffers()) for m in self._module_copies]
-
-        def _should_ignore_param(p):
-            return any(p is ignore for ignore in self.parameters_to_ignore)
-
+        # Collect buffers for modules, filtering out buffers that should be ignored.
+        named_module_buffers = [
+            [(buffer, buffer_name) for buffer_name, buffer in m.named_buffers()]
+            for m in self._module_copies
+        ]
+        self.modules_buffers = [
+            [
+                buffer
+                for (buffer, buffer_name) in module_buffers
+                if buffer_name not in self.parameters_to_ignore
+            ]
+            for module_buffers in named_module_buffers
+        ]
         # Build tuple of (module, parameter) for all parameters that require grads.
         modules_and_parameters = [
             [
                 (module, parameter)
-                for module in replica.modules()
+                for module_name, module in replica.named_modules()
                 for parameter in [
                     param
-                    for param in parameters(module, recurse=False)
-                    if param.requires_grad and not _should_ignore_param(param)
+                    # for name, param in named_parameters(module, recurse=False)
+                    for param_name, param in module.named_parameters(recurse=False)
+                    if param.requires_grad
+                    and f"{module_name}.{param_name}" not in self.parameters_to_ignore
                 ]
             ]
             for replica in self._module_copies
@@ -1153,4 +1123,13 @@
         ):
             raise ValueError(
                 "Communication hook: return annotation should be torch.futures.Future or torch._C.Future."
-            )+            )
+
+    @staticmethod
+    def _set_params_and_buffers_to_ignore_for_model(
+        module, params_and_buffers_to_ignore
+    ):
+        # This is a workaround to set parameters and buffers DDP should ignore
+        # during synchronization. It will be removed when the API is finalized
+        # as part of addressing https://github.com/pytorch/pytorch/issues/43690.
+        module._ddp_params_and_buffers_to_ignore = params_and_buffers_to_ignore