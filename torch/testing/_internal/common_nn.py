import math
import sys
import tempfile
import unittest

from copy import deepcopy
from functools import reduce
from itertools import product
from operator import mul
from math import pi


import torch
import torch.cuda
import torch.nn as nn
import torch.nn.functional as F
from torch.nn.functional import _Reduction
from torch.testing._internal.common_utils import TestCase, to_gpu, freeze_rng_state, is_iterable, \
    TEST_WITH_ROCM, _assertGradAndGradgradChecks
from torch.testing._internal.common_cuda import TEST_CUDA
from torch.testing._internal.common_device_type import expectedAlertNondeterministic
from torch.autograd.gradcheck import get_numerical_jacobian, iter_tensors, \
    gradcheck, gradgradcheck
from torch.autograd import Variable
import torch.backends.cudnn

# tarfile module tries to obtain a file object name in python 3.3
if sys.version_info[:2] == (3, 3):
    TemporaryFile = tempfile.NamedTemporaryFile
else:
    TemporaryFile = tempfile.TemporaryFile
PRECISION = 1e-5


def get_reduction(m):
    result = getattr(m, 'reduction', None)
    if result is None:
        result = _Reduction.legacy_get_string(getattr(m, 'sizeAverage', None), True, emit_warning=False)
    assert result is not None
    return result


def get_weight(m):
    result = getattr(m, 'weight', None)
    if result is not None:
        return result
    return getattr(m, 'weights', None)

# NOTE [How to check NN module / functional API parity between Python and C++ frontends]
#
# The way to check API parity is to add parity tests for the NN module / functional of interest.
# Here are the detailed steps:
#
# For NN module:
# 1. Make sure you already have a test dict with the module configuration you want to test.
# 2. Add `cpp_constructor_args` entry to the test dict, with its value exactly matching
#    the Python module constructor arguments. For example, if in the test dict we pass
#    `(10, 8)` to `torch.nn.Linear` constructor, then we should pass `torch::nn::LinearOptions(10, 8)`
#    as the corresponding C++ constructor argument to `torch::nn::Linear`.
# 3. If in the process of performing the above step you referenced any variables
#    in the `cpp_constructor_args` entry, you must add `cpp_var_map` entry
#    to the test dict to make sure that those variables are populated with the right Python values.
#    For example, if the Python constructor call is
#    `torch.nn.FractionalMaxPool2d(2, output_ratio=0.5, _random_samples=random_samples)`,
#    the corresponding C++ constructor argument is
#    `torch::nn::FractionalMaxPool2dOptions(2).output_ratio(0.5)._random_samples(random_samples)`,
#    and the `cpp_var_map` entry must be
#    `{'random_samples': random_samples}` in order to populate the C++ variable `random_samples`
#    used in the C++ constructor argument with the Python tensor value `random_samples`.
#
# For NN functional:
# 1. Make sure you already have a test dict with the functional configuration you want to test.
# 2. If the test dict's `constructor` entry looks like `wrap_functional(F.some_functional_name, ...)`,
#    then you must add `cpp_options_args` entry to the test dict, with its value exactly matching the Python
#    functional optional arguments. For example, if the test dict's `constructor` entry is
#    `wrap_functional(F.interpolate, size=12, scale_factor=None, mode='nearest')`,
#    then the `cpp_options_args` entry should be
#    "F::InterpolateFuncOptions().size(std::vector<int64_t>({12})).scale_factor(c10::nullopt).mode(torch::kNearest)".
# 3. Otherwise, if the test dict's `constructor` entry looks like
#    `wrap_functional(lambda i: F.some_functional_name(...))`,
#    then you must add `cpp_function_call` entry to the test dict, with its value exactly matching the Python
#    functional function call. For example, if the test dict's `constructor` entry is
#    `wrap_functional(lambda i: F.poisson_nll_loss(i, t.type_as(i), reduction='none'))`,
#    then the `cpp_function_call` entry should be
#    "F::poisson_nll_loss(i, t.to(i.options()), F::PoissonNLLLossFuncOptions().reduction(torch::kNone))".
# 4. If in the process of performing the above two steps you referenced any variables
#    in the `cpp_options_args` or `cpp_function_call` entry, you must
#    add `cpp_var_map` entry to the test dict to make sure that those variables
#    are populated with the right Python values. For example, if the test dict's `constructor` entry is
#    `wrap_functional(lambda i: F.poisson_nll_loss(i, t.type_as(i), reduction='none'))`,
#    then the `cpp_function_call` entry should be
#    "F::poisson_nll_loss(i, t.to(i.options()), F::PoissonNLLLossFuncOptions().reduction(torch::kNone))".
#    Notice that there are two variables `i` and `t` that need to have their values provided,
#    and the way to do so is to add a `cpp_var_map` entry: `cpp_var_map={'i': '_get_input()', 't': t}`.
#    (Note that for `i`, since we want it to take the Python input value, we pass '_get_input()' string as value
#    and the C++ parity test mechanism will populate `i` with the Python input value correctly.)
#
# There are also a few optional flags in the test dict to control the C++ parity test behavior:
#
# - `test_cpp_api_parity`: if `False`, skips the C++ parity test for this test dict. Default: True.
# - `has_parity`: if `False`, expects this test dict to fail the C++ parity test. Default: True.

module_tests = [
    dict(
        module_name='Linear',
        constructor_args=(10, 8),
        cpp_constructor_args='torch::nn::LinearOptions(10, 8)',
        input_size=(4, 10),
        reference_fn=lambda i, p, _: torch.mm(i, p[0].t()) + p[1].view(1, -1).expand(4, 8),
        with_tf32=True,
        tf32_precision=0.005,
    ),
    dict(
        module_name='Linear',
        constructor_args=(10, 8, False),
        cpp_constructor_args='torch::nn::LinearOptions(10, 8).bias(false)',
        input_size=(4, 10),
        desc='no_bias',
        reference_fn=lambda i, p, _: torch.mm(i, p[0].t()),
        with_tf32=True,
        tf32_precision=0.005,
    ),
    dict(
        module_name='Threshold',
        constructor_args=(2., 1.),
        cpp_constructor_args='torch::nn::ThresholdOptions(2., 1.)',
        input_size=(2, 3, 4, 5),
        check_inplace=True,
        desc='threshold_value'
    ),
    dict(
        module_name='Threshold',
        constructor_args=(2., 10.),
        cpp_constructor_args='torch::nn::ThresholdOptions(2., 10.)',
        input_size=(2, 3, 4, 5),
        desc='large_value'
    ),
    dict(
        module_name='ReLU',
        input_size=(2, 3, 4, 5),
        check_inplace=True,
    ),
    dict(
        module_name='ReLU6',
        input_size=(2, 3, 4, 5),
        check_inplace=True,
    ),
    dict(
        module_name='RReLU',
        input_size=(1, 2, 2),
        test_cuda=False,
    ),
    dict(
        module_name='RReLU',
        constructor_args=(0.1, 0.9),
        cpp_constructor_args='torch::nn::RReLUOptions().lower(0.1).upper(0.9)',
        input_size=(4, 4, 5),
        desc='with_up_down',
        test_cuda=False,
    ),
    dict(
        module_name='Hardtanh',
        input_size=(3, 2, 5),
        reference_fn=lambda i, *_: i.clamp(-1, 1),
    ),
    dict(
        module_name='Sigmoid',
        input_size=(2, 3, 4, 5),
    ),
    dict(
        module_name='Tanh',
        input_size=(2, 3, 4, 5),
    ),
    dict(
        module_name='Flatten',
        input_size=(2, 3, 4, 5),
        reference_fn=lambda i, *_: torch.flatten(i, 1)
    ),
    dict(
        module_name='Softmax',
        constructor_args=(1,),
        cpp_constructor_args='torch::nn::SoftmaxOptions(1)',
        input_size=(10, 20),
        reference_fn=lambda i, *_: torch.exp(i).div(torch.exp(i).sum(1, True).expand(10, 20)),
    ),
    dict(
        module_name='Softmax2d',
        input_size=(1, 3, 10, 20),
        reference_fn=lambda i, *_: torch.exp(i).div(torch.exp(i).sum(1, False)),
    ),
    dict(
        module_name='LogSoftmax',
        constructor_args=(1,),
        cpp_constructor_args='torch::nn::LogSoftmaxOptions(1)',
        input_size=(10, 20),
        reference_fn=lambda i, *_: torch.exp(i).div_(torch.exp(i).sum(1, True).expand(10, 20)).log_(),
    ),
    dict(
        module_name='LogSoftmax',
        constructor_args=(1,),
        cpp_constructor_args='torch::nn::LogSoftmaxOptions(1)',
        input_size=(1, 3, 10, 20),
        reference_fn=lambda i, *_: torch.exp(i).div_(torch.exp(i).sum(1, False)).log_(),
        desc='multiparam',
    ),
    dict(
        module_name='ELU',
        constructor_args=(2.,),
        cpp_constructor_args='torch::nn::ELUOptions().alpha(2.)',
        input_size=(3, 2, 5),
        reference_fn=lambda x, *_: torch.where(x >= 0, x, 2 * (x.exp() - 1)),
    ),
    # TODO: reference function
    dict(
        module_name='Hardshrink',
        constructor_args=(2.,),
        cpp_constructor_args='torch::nn::HardshrinkOptions(2.)',
        input_size=(4, 3, 2, 4),
    ),
    dict(
        module_name='LeakyReLU',
        input_size=(3, 2, 5),
        check_inplace=True
    ),
    dict(
        module_name='LeakyReLU',
        constructor_args=(0.5,),
        cpp_constructor_args='torch::nn::LeakyReLUOptions().negative_slope(0.5)',
        input_size=(3, 2, 5),
        check_inplace=True,
        desc='with_negval'
    ),
    dict(
        module_name='LeakyReLU',
        constructor_args=(0.0,),
        cpp_constructor_args='torch::nn::LeakyReLUOptions().negative_slope(0.0)',
        input_fn=lambda: torch.randn(10, 10),
        check_inplace=True,
        desc='with_zero_negval'
    ),
    dict(
        module_name='LogSigmoid',
        input_size=(2, 3, 4),
        reference_fn=lambda i, *_: i.sigmoid().log(),
    ),
    dict(
        module_name='Softplus',
        input_size=(10, 20),
        reference_fn=lambda i, *_: torch.log(1 + torch.exp(i)),
    ),
    dict(
        module_name='Softplus',
        constructor_args=(2,),
        cpp_constructor_args='torch::nn::SoftplusOptions().beta(2)',
        input_size=(10, 20),
        reference_fn=lambda i, *_: 1. / 2. * torch.log(1 + torch.exp(2 * i)),
        desc='beta',
    ),
    dict(
        module_name='Softplus',
        constructor_args=(2, -100),
        cpp_constructor_args='torch::nn::SoftplusOptions().beta(2).threshold(-100)',
        input_size=(10, 20),
        reference_fn=(
            lambda i, *_: ((i * 2) > -100).type_as(i) * i
            + ((i * 2) <= -100).type_as(i) * 1. / 2. * torch.log(1 + torch.exp(2 * i))
        ),
        desc='beta_threshold',
    ),
    dict(
        module_name='Softshrink',
        input_size=(3, 2, 5),
    ),
    dict(
        module_name='Softshrink',
        constructor_args=(1,),
        cpp_constructor_args='torch::nn::SoftshrinkOptions(1)',
        input_size=(3, 2, 5),
        desc='lambda',
    ),
    dict(
        module_name='CrossMapLRN2d',
        constructor_args=(5, 5e-3, 1e-3, 2),
        cpp_constructor_args='torch::nn::CrossMapLRN2dOptions(5).alpha(5e-3).beta(1e-3).k(2)',
        input_size=(2, 3, 6, 6),
        check_gradgrad=False,
    ),
    dict(
        module_name='PReLU',
        input_size=(2, 3, 4),
        reference_fn=lambda i, p, _: torch.clamp(i, min=0) + torch.clamp(i, max=0) * p[0][0],
        desc='1d',
    ),
    dict(
        module_name='PReLU',
        constructor_args=(3,),
        cpp_constructor_args='torch::nn::PReLUOptions().num_parameters(3)',
        input_size=(2, 3, 4),
        desc='1d_multiparam',
        reference_fn=lambda i, p, _: torch.clamp(i, min=0) + torch.clamp(i, max=0) * p[0][0],
    ),
    dict(
        module_name='PReLU',
        input_size=(2, 3, 4, 5),
        desc='2d',
        reference_fn=lambda i, p, _: torch.clamp(i, min=0) + torch.clamp(i, max=0) * p[0][0],
    ),
    dict(
        module_name='PReLU',
        constructor_args=(3,),
        cpp_constructor_args='torch::nn::PReLUOptions().num_parameters(3)',
        input_size=(2, 3, 4, 5),
        desc='2d_multiparam',
        reference_fn=lambda i, p, _: torch.clamp(i, min=0) + torch.clamp(i, max=0) * p[0][0],
    ),
    dict(
        module_name='PReLU',
        input_size=(2, 3, 4, 5, 6),
        reference_fn=lambda i, p, _: torch.clamp(i, min=0) + torch.clamp(i, max=0) * p[0][0],
        desc='3d',
    ),
    dict(
        module_name='PReLU',
        constructor_args=(3,),
        cpp_constructor_args='torch::nn::PReLUOptions().num_parameters(3)',
        input_size=(2, 3, 4, 5, 6),
        desc='3d_multiparam',
        reference_fn=lambda i, p, _: torch.clamp(i, min=0) + torch.clamp(i, max=0) * p[0][0],
    ),
    dict(
        module_name='Softsign',
        input_size=(3, 2, 5),
        reference_fn=lambda i, *_: i.div(1 + torch.abs(i)),
    ),
    dict(
        module_name='Softmin',
        constructor_args=(1,),
        cpp_constructor_args='torch::nn::SoftminOptions(1)',
        input_size=(10, 20),
    ),
    dict(
        module_name='Softmin',
        constructor_args=(1,),
        cpp_constructor_args='torch::nn::SoftminOptions(1)',
        input_size=(2, 3, 5, 10),
        desc='multidim',
    ),
    dict(
        module_name='Tanhshrink',
        input_size=(2, 3, 4, 5),
    ),
]


# Generates rand tensor with non-equal values. This ensures that duplicate
# values won't be causing test failure for modules like MaxPooling.
# size should be small, otherwise randperm fails / long overflows.
def _rand_tensor_non_equal(*size):
    total = reduce(mul, size, 1)
    return torch.randperm(total).view(*size).double()


def wrap_functional(fn, **kwargs):
    class FunctionalModule(nn.Module):
        def forward(self, *args):
            return fn(*args, **kwargs)
    return FunctionalModule


def poissonnllloss_no_reduce_test():
    t = torch.randn(10, 10)
    return dict(
        fullname='PoissonNLLLoss_no_reduce',
        constructor=wrap_functional(
            lambda i: F.poisson_nll_loss(i, t.type_as(i), reduction='none')),
        cpp_function_call='F::poisson_nll_loss('
                          'i, t.to(i.options()), F::PoissonNLLLossFuncOptions().reduction(torch::kNone))',
        input_fn=lambda: torch.rand(10, 10),
        cpp_var_map={'i': '_get_input()', 't': t},
        reference_fn=lambda i, *_: i.exp() - t.mul(i),
        pickle=False)


def bceloss_no_reduce_test():
    t = Variable(torch.randn(15, 10).gt(0).double())
    return dict(
        fullname='BCELoss_no_reduce',
        constructor=wrap_functional(
            lambda i: F.binary_cross_entropy(i, t.type_as(i), reduction='none')),
        cpp_function_call='F::binary_cross_entropy('
                          'i, t.to(i.options()), F::BinaryCrossEntropyFuncOptions().reduction(torch::kNone))',
        input_fn=lambda: torch.rand(15, 10).clamp_(2.8e-2, 1 - 2.8e-2),
        cpp_var_map={'i': '_get_input()', 't': t},
        reference_fn=lambda i, *_: -(t * i.log() + (1 - t) * (1 - i).log()),
        pickle=False,
        precision=7e-4)


def bceloss_no_reduce_scalar_test():
    t = torch.randn(()).gt(0).double()
    return dict(
        fullname='BCELoss_no_reduce_scalar',
        constructor=wrap_functional(
            lambda i: F.binary_cross_entropy(i, t.type_as(i), reduction='none')),
        cpp_function_call='F::binary_cross_entropy('
                          'i, t.to(i.options()), F::BinaryCrossEntropyFuncOptions().reduction(torch::kNone))',
        input_fn=lambda: torch.rand(()).clamp_(2.8e-2, 1 - 2.8e-2),
        cpp_var_map={'i': '_get_input()', 't': t},
        reference_fn=lambda i, *_: -(t * i.log() + (1 - t) * (1 - i).log()),
        pickle=False)


def bceloss_weights_no_reduce_test():
    t = Variable(torch.randn(15, 10).gt(0).double())
    weights = torch.rand(10)
    return dict(
        fullname='BCELoss_weights_no_reduce',
        constructor=wrap_functional(
            lambda i: F.binary_cross_entropy(i, t.type_as(i),
                                             weight=weights.type_as(i), reduction='none')),
        cpp_function_call='F::binary_cross_entropy('
                          'i, t.to(i.options()), '
                          'F::BinaryCrossEntropyFuncOptions().weight(weights.to(i.options())).reduction(torch::kNone))',
        input_fn=lambda: torch.rand(15, 10).clamp_(2.8e-2, 1 - 2.8e-2),
        cpp_var_map={'i': '_get_input()', 't': t, 'weights': weights},
        reference_fn=lambda i, p, m: -(t * i.log() + (1 - t) * (1 - i).log()) * weights,
        pickle=False,
        precision=3e-4
    )


def bceloss_weights_no_reduce_scalar_test():
    t = torch.randn(()).double()
    weights = torch.rand(())
    return dict(
        fullname='BCELoss_weights_no_reduce_scalar',
        constructor=wrap_functional(
            lambda i: F.binary_cross_entropy(i, t.type_as(i),
                                             weight=weights.type_as(i), reduction='none')),
        cpp_function_call='''F::binary_cross_entropy(
            i, t.to(i.options()),
            F::BinaryCrossEntropyFuncOptions().weight(weights.to(i.options())).reduction(torch::kNone))''',
        cpp_var_map={'i': '_get_input()', 't': t, 'weights': weights},
        input_fn=lambda: torch.rand(()).clamp_(2.8e-2, 1 - 2.8e-2),
        reference_fn=lambda i, *_: -(t * i.log() + (1 - t) * (1 - i).log()) * weights,
        pickle=False
    )


def bce_with_logistic_legacy_enum_test():
    t = Variable(torch.randn(15, 10).gt(0).double())
    sigmoid = nn.Sigmoid()
    return dict(
        fullname='BCEWithLogitsLoss_legacy_enum',
        constructor=wrap_functional(
            lambda i: F.binary_cross_entropy_with_logits(i, t.type_as(i), reduce=False)),
        cpp_function_call='''F::binary_cross_entropy_with_logits(
            i, t.to(i.options()), F::BinaryCrossEntropyWithLogitsFuncOptions().reduction(torch::kNone))''',
        input_fn=lambda: torch.rand(15, 10).clamp_(2.8e-2, 1 - 2.8e-2),
        cpp_var_map={'i': '_get_input()', 't': t},
        reference_fn=lambda i, *_: -(t * sigmoid(i).log() + (1 - t) * (1 - sigmoid(i)).log()),
        check_gradgrad=False,
        pickle=False,
    )


def bce_with_logistic_no_reduce_test():
    t = Variable(torch.randn(15, 10).gt(0).double())
    sigmoid = nn.Sigmoid()
    return dict(
        fullname='BCEWithLogitsLoss_no_reduce',
        constructor=wrap_functional(
            lambda i: F.binary_cross_entropy_with_logits(i, t.type_as(i), reduction='none')),
        cpp_function_call='''F::binary_cross_entropy_with_logits(
            i, t.to(i.options()), F::BinaryCrossEntropyWithLogitsFuncOptions().reduction(torch::kNone))''',
        input_fn=lambda: torch.rand(15, 10).clamp_(2.8e-2, 1 - 2.8e-2),
        cpp_var_map={'i': '_get_input()', 't': t},
        reference_fn=lambda i, *_: -(t * sigmoid(i).log() + (1 - t) * (1 - sigmoid(i)).log()),
        check_gradgrad=False,
        pickle=False,
    )


def bce_with_logistic_no_reduce_scalar_test():
    t = torch.randn(()).gt(0).double()
    sigmoid = nn.Sigmoid()
    return dict(
        fullname='BCEWithLogitsLoss_no_reduce_scalar',
        constructor=wrap_functional(
            lambda i: F.binary_cross_entropy_with_logits(i, t.type_as(i), reduction='none')),
        cpp_function_call='''F::binary_cross_entropy_with_logits(
            i, t.to(i.options()), F::BinaryCrossEntropyWithLogitsFuncOptions().reduction(torch::kNone))''',
        input_fn=lambda: torch.rand(()).clamp_(2.8e-2, 1 - 2.8e-2),
        cpp_var_map={'i': '_get_input()', 't': t},
        reference_fn=lambda i, *_: -(t * sigmoid(i).log() + (1 - t) * (1 - sigmoid(i)).log()),
        check_gradgrad=False,
        pickle=False
    )


def kldivloss_with_target_no_reduce_test():
    i = torch.rand(10, 10).log()
    return dict(
        fullname='KLDivLoss_with_target_no_reduce',
        constructor=wrap_functional(
            lambda t: F.kl_div(i.type_as(t), t, reduction='none')),
        cpp_function_call='F::kl_div(i.to(t.options()), t, F::KLDivFuncOptions().reduction(torch::kNone))',
        input_fn=lambda: torch.rand(10, 10),
        cpp_var_map={'i': i, 't': '_get_input()'},
        reference_fn=lambda t, *_:
            loss_reference_fns['KLDivLoss'](i.type_as(t), t, reduction='none'),
        pickle=False)


def kldivloss_no_reduce_test():
    t = torch.randn(10, 10)
    return dict(
        fullname='KLDivLoss_no_reduce',
        constructor=wrap_functional(
            lambda i: F.kl_div(i, t.type_as(i), reduction='none')),
        cpp_function_call='F::kl_div(i, t.to(i.options()), F::KLDivFuncOptions().reduction(torch::kNone))',
        input_fn=lambda: torch.rand(10, 10).log(),
        cpp_var_map={'i': '_get_input()', 't': t},
        reference_fn=lambda i, *_:
            loss_reference_fns['KLDivLoss'](i, t.type_as(i), reduction='none'),
        pickle=False,
    )


def kldivloss_no_reduce_scalar_test():
    t = torch.randn(())
    return dict(
        fullname='KLDivLoss_no_reduce_scalar',
        constructor=wrap_functional(
            lambda i: F.kl_div(i, t.type_as(i), reduction='none')),
        cpp_function_call='F::kl_div(i, t.to(i.options()), F::KLDivFuncOptions().reduction(torch::kNone))',
        input_fn=lambda: torch.rand(()).log(),
        cpp_var_map={'i': '_get_input()', 't': t},
        reference_fn=lambda i, *_:
            loss_reference_fns['KLDivLoss'](i, t.type_as(i), reduction='none'),
        pickle=False)


def kldivloss_with_log_target_no_reduce_test():
    i = torch.rand(10, 10).log()
    return dict(
        fullname='KLDivLoss_with_log_target_no_reduce',
        constructor=wrap_functional(
            lambda t: F.kl_div(i.type_as(t), t, reduction='none', log_target=True)),
        cpp_function_call='F::kl_div(i.to(t.options()), t, F::KLDivFuncOptions().reduction(torch::kNone).log_target(true))',
        input_fn=lambda: torch.rand(10, 10),
        cpp_var_map={'i': i, 't': '_get_input()'},
        reference_fn=lambda t, *_:
            loss_reference_fns['KLDivLoss_log_target'](i.type_as(t), t, reduction='none'),
        pickle=False)


def kldivloss_no_reduce_log_target_test():
    t = torch.randn(10, 10)
    return dict(
        fullname='KLDivLoss_no_reduce_log_target',
        constructor=wrap_functional(
            lambda i: F.kl_div(i, t.type_as(i), reduction='none', log_target=True)),
        cpp_function_call='F::kl_div(i, t.to(i.options()), F::KLDivFuncOptions().reduction(torch::kNone).log_target(true))',
        input_fn=lambda: torch.rand(10, 10).log(),
        cpp_var_map={'i': '_get_input()', 't': t},
        reference_fn=lambda i, *_:
            loss_reference_fns['KLDivLoss_log_target'](i, t.type_as(i), reduction='none'),
        pickle=False,
    )


def kldivloss_no_reduce_scalar_log_target_test():
    t = torch.randn(())
    return dict(
        fullname='KLDivLoss_no_reduce_scalar_log_target',
        constructor=wrap_functional(
            lambda i: F.kl_div(i, t.type_as(i), reduction='none', log_target=True)),
        cpp_function_call='F::kl_div(i, t.to(i.options()), F::KLDivFuncOptions().reduction(torch::kNone).log_target(true))',
        input_fn=lambda: torch.rand(()).log(),
        cpp_var_map={'i': '_get_input()', 't': t},
        reference_fn=lambda i, *_:
            loss_reference_fns['KLDivLoss_log_target'](i, t.type_as(i), reduction='none'),
        pickle=False)


def l1loss_no_reduce_test():
    t = torch.randn(2, 3, 4)
    return dict(
        fullname='L1Loss_no_reduce',
        constructor=wrap_functional(
            lambda i: F.l1_loss(i, t.type_as(i), reduction='none')),
        cpp_function_call='F::l1_loss(i, t.to(i.options()), F::L1LossFuncOptions().reduction(torch::kNone))',
        input_fn=lambda: torch.randn(2, 3, 4),
        cpp_var_map={'i': '_get_input()', 't': t},
        reference_fn=lambda i, *_: (i - t.type_as(i)).abs(),
        pickle=False)


def l1loss_no_reduce_scalar_test():
    t = torch.randn(())
    return dict(
        fullname='L1Loss_no_reduce_scalar',
        constructor=wrap_functional(
            lambda i: F.l1_loss(i, t.type_as(i), reduction='none')),
        cpp_function_call='F::l1_loss(i, t.to(i.options()), F::L1LossFuncOptions().reduction(torch::kNone))',
        input_fn=lambda: torch.randn(()),
        cpp_var_map={'i': '_get_input()', 't': t},
        reference_fn=lambda i, *_: (i - t.type_as(i)).abs(),
        pickle=False)


def mseloss_no_reduce_test():
    input_size = (2, 3, 4, 5)
    target = torch.randn(*input_size)
    return dict(
        fullname='MSELoss_no_reduce',
        constructor=wrap_functional(
            lambda i: F.mse_loss(i, target.type_as(i), reduction='none')),
        cpp_function_call='F::mse_loss(i, target.to(i.options()), F::MSELossFuncOptions().reduction(torch::kNone))',
        input_size=input_size,
        cpp_var_map={'i': '_get_input()', 'target': target},
        reference_fn=lambda i, *_: (i - target).pow(2),
        pickle=False)


def mseloss_no_reduce_scalar_test():
    input_size = ()
    target = torch.randn(input_size)
    return dict(
        fullname='MSELoss_no_reduce_scalar',
        constructor=wrap_functional(
            lambda i: F.mse_loss(i, target.type_as(i), reduction='none')),
        cpp_function_call='F::mse_loss(i, target.to(i.options()), F::MSELossFuncOptions().reduction(torch::kNone))',
        input_size=input_size,
        cpp_var_map={'i': '_get_input()', 'target': target},
        reference_fn=lambda i, *_: (i - target).pow(2),
        pickle=False)


def nllloss_no_reduce_test():
    t = Variable(torch.Tensor(15).uniform_().mul(10).floor().long())
    kwargs = {'reduction': 'none'}
    return dict(
        fullname='NLLLoss_no_reduce',
        constructor=wrap_functional(
            lambda i: F.nll_loss(i, t.type_as(i).long(), **kwargs)),
        cpp_function_call='''F::nll_loss(
            i, t.to(i.options()).to(torch::kLong), F::NLLLossFuncOptions().reduction(torch::kNone))''',
        input_fn=lambda: torch.rand(15, 10).log(),
        cpp_var_map={'i': '_get_input()', 't': t},
        reference_fn=lambda i, *_:
            loss_reference_fns['NLLLoss'](i, t.type_as(i).long(), **kwargs),
        pickle=False)


def nllloss_no_reduce_ignore_index_test():
    t = Variable(torch.Tensor(15).uniform_().mul(10).floor().long())
    kwargs = {'ignore_index': 2, 'reduction': 'none'}
    return dict(
        fullname='NLLLoss_no_reduce_ignore_index',
        constructor=wrap_functional(
            lambda i: F.nll_loss(i, t.type_as(i).long(), **kwargs)),
        cpp_function_call='''F::nll_loss(
            i, t.to(i.options()).to(torch::kLong), F::NLLLossFuncOptions().ignore_index(2).reduction(torch::kNone))''',
        input_fn=lambda: torch.rand(15, 10).log(),
        cpp_var_map={'i': '_get_input()', 't': t},
        reference_fn=lambda i, *_:
            loss_reference_fns['NLLLoss'](i, t.type_as(i).long(), **kwargs),
        pickle=False)


def nllloss_no_reduce_weights_test():
    t = Variable(torch.Tensor(15).uniform_().mul(10).floor().long())
    weight = torch.rand(10)

    def kwargs(i):
        return {'weight': weight.type_as(i), 'reduction': 'none'}

    return dict(
        fullname='NLLLoss_no_reduce_weights',
        constructor=wrap_functional(
            lambda i: F.nll_loss(i, t.type_as(i).long(), **kwargs(i))),
        cpp_function_call='''F::nll_loss(
            i, t.to(i.options()).to(torch::kLong),
            F::NLLLossFuncOptions().weight(weight.to(i.options())).reduction(torch::kNone))''',
        input_fn=lambda: torch.rand(15, 10).add(1e-2).log(),
        cpp_var_map={'i': '_get_input()', 't': t, 'weight': weight},
        reference_fn=lambda i, *_:
            loss_reference_fns['NLLLoss'](i, t.type_as(i).long(), **kwargs(i)),
        pickle=False)


def nllloss_no_reduce_weights_ignore_index_test():
    t = Variable(torch.Tensor(15).uniform_().mul(10).floor().long())
    weight = torch.rand(10)

    def kwargs(i):
        return {'weight': weight.type_as(i), 'reduction': 'none',
                'ignore_index': 2}

    return dict(
        fullname='NLLLoss_no_reduce_weights_ignore_index',
        constructor=wrap_functional(
            lambda i: F.nll_loss(i, t.type_as(i).long(), **kwargs(i.data))),
        cpp_function_call='''F::nll_loss(
            i, t.to(i.options()).to(torch::kLong),
            F::NLLLossFuncOptions().weight(weight.to(i.options())).reduction(torch::kNone).ignore_index(2))''',
        input_fn=lambda: torch.rand(15, 10).add(1e-2).log(),
        cpp_var_map={'i': '_get_input()', 't': t, 'weight': weight},
        reference_fn=lambda i, *_:
            loss_reference_fns['NLLLoss'](i, t.type_as(i).long(), **kwargs(i)),
        pickle=False)


def nllloss_no_reduce_weights_ignore_index_neg_test():
    t = Variable(torch.Tensor(15).uniform_().mul(10).floor().long())
    weight = torch.rand(10)

    def kwargs(i):
        return {'weight': weight.type_as(i), 'reduction': 'none',
                'ignore_index': -1}

    return dict(
        fullname='NLLLoss_no_reduce_weights_ignore_index_neg',
        constructor=wrap_functional(
            lambda i: F.nll_loss(i, t.type_as(i).long(), **kwargs(i))),
        cpp_function_call='''F::nll_loss(
            i, t.to(i.options()).to(torch::kLong),
            F::NLLLossFuncOptions().weight(weight.to(i.options())).reduction(torch::kNone).ignore_index(-1))''',
        input=torch.rand(15, 10).add(1e-2).log(),
        cpp_var_map={'i': '_get_input()', 't': t, 'weight': weight},
        reference_fn=lambda i, *_:
            loss_reference_fns['NLLLoss'](i, t.type_as(i).long(), **kwargs(i)),
        pickle=False)


def nllloss2d_no_reduce_test():
    t = Variable(torch.rand(2, 5, 5).mul(3).floor().long())
    kwargs = {'reduction': 'none'}
    return dict(
        fullname='NLLLoss2d_no_reduce',
        constructor=wrap_functional(
            lambda i: F.nll_loss(i, t.type_as(i).long(), **kwargs)),
        cpp_function_call='''F::nll_loss(
            i, t.to(i.options()).to(torch::kLong), F::NLLLossFuncOptions().reduction(torch::kNone))''',
        input_fn=lambda: torch.rand(2, 3, 5, 5).log(),
        cpp_var_map={'i': '_get_input()', 't': t},
        reference_fn=lambda i, *_:
            loss_reference_fns['NLLLossNd'](i, t.type_as(i).long(), **kwargs),
        pickle=False)


def nllloss2d_no_reduce_ignore_index_test():
    t = Variable(torch.rand(2, 5, 5).mul(3).floor().long())
    kwargs = {'ignore_index': 1, 'reduction': 'none'}
    return dict(
        fullname='NLLLoss2d_no_reduce_ignore_index',
        constructor=wrap_functional(
            lambda i: F.nll_loss(i, t.type_as(i).long(), **kwargs)),
        cpp_function_call='''F::nll_loss(
            i, t.to(i.options()).to(torch::kLong), F::NLLLossFuncOptions().ignore_index(1).reduction(torch::kNone))''',
        input_fn=lambda: torch.rand(2, 3, 5, 5).log(),
        cpp_var_map={'i': '_get_input()', 't': t},
        reference_fn=lambda i, *_:
            loss_reference_fns['NLLLossNd'](i, t.type_as(i).long(), **kwargs),
        pickle=False)


def nllloss2d_no_reduce_weights_test():
    t = Variable(torch.rand(2, 5, 5).mul(3).floor().long())
    weight = torch.rand(3)

    def kwargs(i):
        return {'weight': weight.type_as(i), 'reduction': 'none'}

    return dict(
        fullname='NLLLoss2d_no_reduce_weights',
        constructor=wrap_functional(
            lambda i: F.nll_loss(i, t.type_as(i).long(), **kwargs(i))),
        cpp_function_call='''F::nll_loss(
            i, t.to(i.options()).to(torch::kLong),
            F::NLLLossFuncOptions().weight(weight.to(i.options())).reduction(torch::kNone))''',
        input_fn=lambda: torch.rand(2, 3, 5, 5).log(),
        cpp_var_map={'i': '_get_input()', 't': t, 'weight': weight},
        reference_fn=lambda i, *_:
            loss_reference_fns['NLLLossNd'](i, t.type_as(i).long(), **kwargs(i)),
        pickle=False)


def nlllossNd_no_reduce_test():
    t = Variable(torch.rand(2, 5, 5, 2, 2).mul(3).floor().long())
    kwargs = {'reduction': 'none'}
    return dict(
        fullname='NLLLossNd_no_reduce',
        constructor=wrap_functional(
            lambda i: F.nll_loss(i, t.type_as(i).long(), **kwargs)),
        cpp_function_call='''F::nll_loss(
            i, t.to(i.options()).to(torch::kLong), F::NLLLossFuncOptions().reduction(torch::kNone))''',
        input_fn=lambda: torch.rand(2, 3, 5, 5, 2, 2).log(),
        cpp_var_map={'i': '_get_input()', 't': t},
        reference_fn=lambda i, *_:
            loss_reference_fns['NLLLossNd'](i, t.type_as(i).long(), **kwargs),
        pickle=False)


def nlllossNd_no_reduce_ignore_index_test():
    t = Variable(torch.rand(2, 5, 5, 2, 2).mul(3).floor().long())
    kwargs = {'ignore_index': 1, 'reduction': 'none'}
    return dict(
        fullname='NLLLossNd_no_reduce_ignore_index',
        constructor=wrap_functional(
            lambda i: F.nll_loss(i, t.type_as(i).long(), **kwargs)),
        cpp_function_call='''F::nll_loss(
            i, t.to(i.options()).to(torch::kLong), F::NLLLossFuncOptions().ignore_index(1).reduction(torch::kNone))''',
        input_fn=lambda: torch.rand(2, 3, 5, 5, 2, 2).log(),
        cpp_var_map={'i': '_get_input()', 't': t},
        reference_fn=lambda i, *_:
            loss_reference_fns['NLLLossNd'](i, t.type_as(i).long(), **kwargs),
        pickle=False)


def nlllossNd_no_reduce_weights_test():
    t = Variable(torch.rand(2, 5, 5, 2, 2).mul(3).floor().long())
    weight = torch.rand(3)

    def kwargs(i):
        return {'weight': weight.type_as(i), 'reduction': 'none'}

    return dict(
        fullname='NLLLossNd_no_reduce_weights',
        constructor=wrap_functional(
            lambda i: F.nll_loss(i, t.type_as(i).long(), **kwargs(i))),
        cpp_function_call='''F::nll_loss(
            i, t.to(i.options()).to(torch::kLong),
            F::NLLLossFuncOptions().weight(weight.to(i.options())).reduction(torch::kNone))''',
        input_fn=lambda: torch.rand(2, 3, 5, 5, 2, 2).log(),
        cpp_var_map={'i': '_get_input()', 't': t, 'weight': weight},
        reference_fn=lambda i, *_:
            loss_reference_fns['NLLLossNd'](i, t.type_as(i).long(), **kwargs(i)),
        pickle=False)


def smoothl1loss_no_reduce_test():
    t = torch.randn(2, 3, 4)
    return dict(
        fullname='SmoothL1Loss_no_reduce',
        constructor=wrap_functional(
            lambda i: F.smooth_l1_loss(i, t.type_as(i), reduction='none')),
        cpp_function_call='''F::smooth_l1_loss(
            i, t.to(i.options()), F::SmoothL1LossFuncOptions().reduction(torch::kNone))''',
        input_fn=lambda: torch.randn(2, 3, 4),
        cpp_var_map={'i': '_get_input()', 't': t},
        reference_fn=lambda i, *_:
            loss_reference_fns['SmoothL1Loss'](i, t.type_as(i), reduction='none'),
        pickle=False)


def smoothl1loss_no_reduce_scalar_test():
    t = torch.randn(())
    return dict(
        fullname='SmoothL1Loss_no_reduce_scalar',
        constructor=wrap_functional(
            lambda i: F.smooth_l1_loss(i, t.type_as(i), reduction='none')),
        cpp_function_call='''F::smooth_l1_loss(
            i, t.to(i.options()), F::SmoothL1LossFuncOptions().reduction(torch::kNone))''',
        input_fn=lambda: torch.randn(()),
        cpp_var_map={'i': '_get_input()', 't': t},
        reference_fn=lambda i, *_:
            loss_reference_fns['SmoothL1Loss'](i, t.type_as(i), reduction='none'),
        pickle=False)


def multilabelmarginloss_0d_no_reduce_test():
    t = torch.zeros(()).long()
    return dict(
        fullname='MultiLabelMarginLoss_0d_no_reduce',
        constructor=wrap_functional(
            lambda i: F.multilabel_margin_loss(i, t.type_as(i).long(), reduction='none')),
        cpp_function_call='''F::multilabel_margin_loss(
            i, t.to(i.options()).to(torch::kLong), F::MultilabelMarginLossFuncOptions().reduction(torch::kNone))''',
        input_fn=lambda: torch.randn(()),
        cpp_var_map={'i': '_get_input()', 't': t},
        reference_fn=lambda i, *_:
            loss_reference_fns['MultiLabelMarginLoss'](i, t.data.type_as(i).long(), reduction='none'),
        check_sum_reduction=True,
        check_gradgrad=False,
        pickle=False)


def multilabelmarginloss_1d_no_reduce_test():
    t = Variable(torch.rand(10).mul(10).floor().long())
    return dict(
        fullname='MultiLabelMarginLoss_1d_no_reduce',
        constructor=wrap_functional(
            lambda i: F.multilabel_margin_loss(i, t.type_as(i).long(), reduction='none')),
        cpp_function_call='''F::multilabel_margin_loss(
            i, t.to(i.options()).to(torch::kLong), F::MultilabelMarginLossFuncOptions().reduction(torch::kNone))''',
        input_fn=lambda: torch.randn(10),
        cpp_var_map={'i': '_get_input()', 't': t},
        reference_fn=lambda i, *_:
            loss_reference_fns['MultiLabelMarginLoss'](i, t.data.type_as(i).long(), reduction='none'),
        check_sum_reduction=True,
        check_gradgrad=False,
        pickle=False)


def multilabelmarginloss_index_neg_test():
    t = Variable(torch.clamp(torch.rand(5, 10).add(-.5).mul(20).floor().long(), min=-1))
    return dict(
        fullname='MultiLabelMarginLoss_index_neg',
        constructor=wrap_functional(
            lambda i: F.multilabel_margin_loss(i, t.type_as(i).long(), reduction='none')),
        cpp_function_call='''F::multilabel_margin_loss(
            i, t.to(i.options()).to(torch::kLong), F::MultilabelMarginLossFuncOptions().reduction(torch::kNone))''',
        input_fn=lambda: torch.randn(5, 10),
        cpp_var_map={'i': '_get_input()', 't': t},
        reference_fn=lambda i, *_:
            loss_reference_fns['MultiLabelMarginLoss'](i, t.data.type_as(i).long(), reduction='none'),
        check_sum_reduction=True,
        check_gradgrad=False,
        pickle=False)


def multilabelmarginloss_no_reduce_test():
    t = Variable(torch.rand(5, 10).mul(10).floor().long())
    return dict(
        fullname='MultiLabelMarginLoss_no_reduce',
        constructor=wrap_functional(
            lambda i: F.multilabel_margin_loss(i, t.type_as(i).long(), reduction='none')),
        cpp_function_call='''F::multilabel_margin_loss(
            i, t.to(i.options()).to(torch::kLong), F::MultilabelMarginLossFuncOptions().reduction(torch::kNone))''',
        input_fn=lambda: torch.randn(5, 10),
        cpp_var_map={'i': '_get_input()', 't': t},
        reference_fn=lambda i, *_:
            loss_reference_fns['MultiLabelMarginLoss'](i, t.data.type_as(i).long(), reduction='none'),
        check_sum_reduction=True,
        check_gradgrad=False,
        pickle=False)


def hingeembeddingloss_no_reduce_test():
    t = Variable(torch.randn(10).gt(0).double().mul_(2).sub(1))
    return dict(
        fullname='HingeEmbeddingLoss_no_reduce',
        constructor=wrap_functional(
            lambda i: F.hinge_embedding_loss(i, t.type_as(i), reduction='none')),
        cpp_function_call='''F::hinge_embedding_loss(
            i, t.to(i.options()), F::HingeEmbeddingLossFuncOptions().reduction(torch::kNone))''',
        input_fn=lambda: torch.randn(10),
        cpp_var_map={'i': '_get_input()', 't': t},
        reference_fn=lambda i, *_:
            loss_reference_fns['HingeEmbeddingLoss'](i, t.type_as(i), reduction='none'),
        check_sum_reduction=True,
        pickle=False)


def hingeembeddingloss_margin_no_reduce_test():
    t = Variable(torch.randn(10).gt(0).double().mul_(2).sub(1))
    return dict(
        fullname='HingeEmbeddingLoss_margin_no_reduce',
        constructor=wrap_functional(
            lambda i: F.hinge_embedding_loss(i, t.type_as(i), margin=0.5, reduction='none')),
        cpp_function_call='''F::hinge_embedding_loss(
            i, t.to(i.options()), F::HingeEmbeddingLossFuncOptions().margin(0.5).reduction(torch::kNone))''',
        input_fn=lambda: torch.randn(10),
        cpp_var_map={'i': '_get_input()', 't': t},
        reference_fn=lambda i, *_:
            loss_reference_fns['HingeEmbeddingLoss'](i, t.type_as(i), margin=0.5, reduction='none'),
        check_sum_reduction=True,
        pickle=False)


def softmarginloss_no_reduce_test():
    t = torch.randn(5, 5)
    return dict(
        fullname='SoftMarginLoss_no_reduce',
        constructor=wrap_functional(
            lambda i: F.soft_margin_loss(i, t.type_as(i), reduction='none')),
        cpp_function_call='''F::soft_margin_loss(
            i, t.to(i.options()), F::SoftMarginLossFuncOptions().reduction(torch::kNone))''',
        input_fn=lambda: torch.randn(5, 5),
        cpp_var_map={'i': '_get_input()', 't': t},
        reference_fn=lambda i, *_:
            loss_reference_fns['SoftMarginLoss'](i, t.type_as(i), reduction='none'),
        pickle=False)


def multilabelsoftmarginloss_no_reduce_test():
    t = torch.rand(5, 10).mul(2).floor()
    return dict(
        fullname='MultiLabelSoftMarginLoss_no_reduce',
        constructor=wrap_functional(
            lambda i: F.multilabel_soft_margin_loss(i, t.type_as(i), reduction='none')),
        cpp_function_call='''F::multilabel_soft_margin_loss(
            i, t.to(i.options()), F::MultilabelSoftMarginLossFuncOptions().reduction(torch::kNone))''',
        input_fn=lambda: torch.randn(5, 10),
        cpp_var_map={'i': '_get_input()', 't': t},
        reference_fn=lambda i, *_:
            (-(t * i.sigmoid().log() + (1 - t) * (-i).sigmoid().log())).sum(dim=1) / i.size(1),
        check_gradgrad=False,
        pickle=False)


def multilabelsoftmarginloss_weights_no_reduce_test():
    t = torch.rand(5, 10).mul(2).floor()
    weights = torch.rand(10)
    return dict(
        fullname='MultiLabelSoftMarginLoss_weights_no_reduce',
        constructor=wrap_functional(
            lambda i: F.multilabel_soft_margin_loss(i, t.type_as(i),
                                                    weight=weights.type_as(i), reduction='none')),
        cpp_function_call='''F::multilabel_soft_margin_loss(
            i, t.to(i.options()),
            F::MultilabelSoftMarginLossFuncOptions().weight(weights.to(i.options())).reduction(torch::kNone))''',
        input_fn=lambda: torch.randn(5, 10),
        cpp_var_map={'i': '_get_input()', 't': t, 'weights': weights},
        reference_fn=lambda i, *_:
            (-(t * i.sigmoid().log() + (1 - t) * (-i).sigmoid().log()) * weights).sum(dim=1) / i.size(1),
        check_sum_reduction=True,
        check_gradgrad=False,
        pickle=False)


def multimarginloss_no_reduce_test():
    t = torch.rand(5).mul(8).floor().long()
    return dict(
        fullname='MultiMarginLoss_no_reduce',
        constructor=wrap_functional(
            lambda i: F.multi_margin_loss(i, t.type_as(i).long(), reduction='none')),
        cpp_function_call='''F::multi_margin_loss(
            i, t.to(i.options()).to(torch::kLong), F::MultiMarginLossFuncOptions().reduction(torch::kNone))''',
        input_fn=lambda: torch.randn(5, 10),
        cpp_var_map={'i': '_get_input()', 't': t},
        reference_fn=lambda i, *_:
            loss_reference_fns['MultiMarginLoss'](i, t.data.type_as(i).long(), reduction='none'),
        check_sum_reduction=True,
        check_gradgrad=False,
        pickle=False)


def multimarginloss_1d_no_reduce_test():
    t = torch.rand(1).mul(8).floor().long()
    return dict(
        fullname='MultiMarginLoss_1d_no_reduce',
        constructor=wrap_functional(
            lambda i: F.multi_margin_loss(i, t.type_as(i).long(), reduction='none')),
        cpp_function_call='''F::multi_margin_loss(
            i, t.to(i.options()).to(torch::kLong), F::MultiMarginLossFuncOptions().reduction(torch::kNone))''',
        input_fn=lambda: torch.randn(10),
        cpp_var_map={'i': '_get_input()', 't': t},
        reference_fn=lambda i, *_:
            loss_reference_fns['MultiMarginLoss'](i, t.data.type_as(i).long(), reduction='none'),
        check_sum_reduction=True,
        check_gradgrad=False,
        pickle=False)


def multimarginloss_1d_input_0d_target_no_reduce_test():
    t = torch.rand(()).mul(8).floor().long()
    return dict(
        fullname='multimarginloss_1d_input_0d_target_no_reduce',
        constructor=wrap_functional(
            lambda i: F.multi_margin_loss(i, t.type_as(i).long(), reduction='none')),
        cpp_function_call='''F::multi_margin_loss(
            i, t.to(i.options()).to(torch::kLong), F::MultiMarginLossFuncOptions().reduction(torch::kNone))''',
        input_fn=lambda: torch.randn(10),
        cpp_var_map={'i': '_get_input()', 't': t},
        reference_fn=lambda i, *_:
            loss_reference_fns['MultiMarginLoss'](i, t.data.type_as(i).long(), reduction='none'),
        check_sum_reduction=True,
        check_gradgrad=False,
        pickle=False)


def multimarginloss_p_no_reduce_test():
    t = torch.rand(5).mul(8).floor().long()
    return dict(
        fullname='MultiMarginLoss_p_no_reduce',
        constructor=wrap_functional(
            lambda i: F.multi_margin_loss(i, t.type_as(i).long(), p=2, reduction='none')),
        cpp_function_call='''F::multi_margin_loss(
            i, t.to(i.options()).to(torch::kLong), F::MultiMarginLossFuncOptions().p(2).reduction(torch::kNone))''',
        input_fn=lambda: torch.randn(5, 10).clamp_(1e-2, 1 - 1e-2),
        cpp_var_map={'i': '_get_input()', 't': t},
        reference_fn=lambda i, *_:
            loss_reference_fns['MultiMarginLoss'](i, t.data.type_as(i).long(), p=2, reduction='none'),
        check_sum_reduction=True,
        check_gradgrad=False,
        pickle=False)


def multimarginloss_margin_no_reduce_test():
    t = torch.rand(5).mul(8).floor().long()
    return dict(
        fullname='MultiMarginLoss_margin_no_reduce',
        constructor=wrap_functional(
            lambda i: F.multi_margin_loss(i, t.type_as(i).long(), margin=0.5, reduction='none')),
        cpp_function_call='''F::multi_margin_loss(
            i, t.to(i.options()).to(torch::kLong),
            F::MultiMarginLossFuncOptions().margin(0.5).reduction(torch::kNone))''',
        input_fn=lambda: torch.randn(5, 10),
        cpp_var_map={'i': '_get_input()', 't': t},
        reference_fn=lambda i, *_:
            loss_reference_fns['MultiMarginLoss'](i, t.data.type_as(i).long(),
                                                  margin=0.5, reduction='none'),
        check_sum_reduction=True,
        check_gradgrad=False,
        pickle=False)


def multimarginloss_weights_no_reduce_test():
    t = torch.rand(5).mul(8).floor().long()
    weights = torch.rand(10)
    return dict(
        fullname='MultiMarginLoss_weights_no_reduce',
        constructor=wrap_functional(
            lambda i: F.multi_margin_loss(i, t.type_as(i).long(), weight=weights.type_as(i),
                                          reduction='none')),
        cpp_function_call='''F::multi_margin_loss(
            i, t.to(i.options()).to(torch::kLong),
            F::MultiMarginLossFuncOptions().weight(weights.to(i.options())).reduction(torch::kNone))''',
        input_fn=lambda: torch.randn(5, 10),
        cpp_var_map={'i': '_get_input()', 't': t, 'weights': weights},
        reference_fn=lambda i, *_:
            loss_reference_fns['MultiMarginLoss'](i, t.data.type_as(i).long(),
                                                  weight=weights, reduction='none'),
        check_sum_reduction=True,
        check_gradgrad=False,
        pickle=False)


def fractional_max_pool2d_test(test_case):
    random_samples = torch.DoubleTensor(1, 3, 2).uniform_()
    if test_case == 'ratio':
        return dict(
            constructor=lambda: nn.FractionalMaxPool2d(
                2, output_ratio=0.5, _random_samples=random_samples),
            cpp_constructor_args='''torch::nn::FractionalMaxPool2dOptions(2)
                                    .output_ratio(0.5)
                                    ._random_samples(random_samples)''',
            input_size=(1, 3, 5, 7),
            cpp_var_map={'random_samples': random_samples},
            fullname='FractionalMaxPool2d_ratio')
    elif test_case == 'size':
        return dict(
            constructor=lambda: nn.FractionalMaxPool2d((2, 3), output_size=(
                4, 3), _random_samples=random_samples),
            cpp_constructor_args='''torch::nn::FractionalMaxPool2dOptions({2, 3})
                                    .output_size(std::vector<int64_t>({4, 3}))
                                    ._random_samples(random_samples)''',
            input_size=(1, 3, 7, 6),
            cpp_var_map={'random_samples': random_samples},
            fullname='FractionalMaxPool2d_size')
    elif test_case == 'alert_nondeterministic':
        return dict(
            constructor=lambda: nn.FractionalMaxPool2d(
                2, output_ratio=0.5, _random_samples=random_samples),
            cpp_constructor_args='''torch::nn::FractionalMaxPool2dOptions(2)
                                    .output_ratio(0.5)
                                    ._random_samples(random_samples)''',
            input_size=(1, 3, 5, 7),
            cpp_var_map={'random_samples': random_samples},
            fullname='FractionalMaxPool2d_alert_nondeterministic',
            test_cpu=False,
            decorator=expectedAlertNondeterministic('fractional_max_pool2d_backward_cuda', fn_has_device_arg=False))


def fractional_max_pool3d_test(test_case):
    random_samples = torch.DoubleTensor(2, 4, 3).uniform_()
    if test_case == 'ratio':
        return dict(
            constructor=lambda: nn.FractionalMaxPool3d(
                2, output_ratio=0.5, _random_samples=random_samples),
            cpp_constructor_args='''torch::nn::FractionalMaxPool3dOptions(2)
                                    .output_ratio(0.5)
                                    ._random_samples(random_samples)''',
            input_size=(2, 4, 5, 5, 5),
            cpp_var_map={'random_samples': random_samples},
            fullname='FractionalMaxPool3d_ratio')
    elif test_case == 'size':
        return dict(
            constructor=lambda: nn.FractionalMaxPool3d((2, 2, 2), output_size=(
                4, 4, 4), _random_samples=random_samples),
            cpp_constructor_args='''torch::nn::FractionalMaxPool3dOptions({2, 2, 2})
                                    .output_size(std::vector<int64_t>({4, 4, 4}))
                                    ._random_samples(random_samples)''',
            input_size=(2, 4, 7, 7, 7),
            cpp_var_map={'random_samples': random_samples},
            fullname='FractionalMaxPool3d_size')
    elif test_case == 'asymsize':
        return dict(
            constructor=lambda: nn.FractionalMaxPool3d((4, 2, 3), output_size=(
                10, 3, 2), _random_samples=random_samples),
            cpp_constructor_args='''torch::nn::FractionalMaxPool3dOptions({4, 2, 3})
                                    .output_size(std::vector<int64_t>({10, 3, 2}))
                                    ._random_samples(random_samples)''',
            input_size=(2, 4, 16, 7, 5),
            cpp_var_map={'random_samples': random_samples},
            fullname='FractionalMaxPool3d_asymsize')
    elif test_case == 'alert_nondeterministic':
        return dict(
            constructor=lambda: nn.FractionalMaxPool3d(
                2, output_ratio=0.5, _random_samples=random_samples),
            cpp_constructor_args='''torch::nn::FractionalMaxPool3dOptions(2)
                                    .output_ratio(0.5)
                                    ._random_samples(random_samples)''',
            input_size=(2, 4, 5, 5, 5),
            cpp_var_map={'random_samples': random_samples},
            fullname='FractionalMaxPool3d_alert_nondeterministic',
            test_cpu=False,
            decorator=expectedAlertNondeterministic('fractional_max_pool3d_backward_cuda', fn_has_device_arg=False))


new_module_tests = [
    poissonnllloss_no_reduce_test(),
    bceloss_no_reduce_test(),
    bceloss_weights_no_reduce_test(),
    bce_with_logistic_legacy_enum_test(),
    bce_with_logistic_no_reduce_test(),
    bceloss_no_reduce_scalar_test(),
    bceloss_weights_no_reduce_scalar_test(),
    bce_with_logistic_no_reduce_scalar_test(),
    kldivloss_with_target_no_reduce_test(),
    kldivloss_no_reduce_test(),
    kldivloss_no_reduce_scalar_test(),
    kldivloss_with_log_target_no_reduce_test(),
    kldivloss_no_reduce_log_target_test(),
    kldivloss_no_reduce_scalar_log_target_test(),
    l1loss_no_reduce_test(),
    l1loss_no_reduce_scalar_test(),
    mseloss_no_reduce_test(),
    mseloss_no_reduce_scalar_test(),
    nllloss_no_reduce_test(),
    nllloss_no_reduce_ignore_index_test(),
    nllloss_no_reduce_weights_test(),
    nllloss_no_reduce_weights_ignore_index_test(),
    nllloss_no_reduce_weights_ignore_index_neg_test(),
    nllloss2d_no_reduce_test(),
    nllloss2d_no_reduce_weights_test(),
    nllloss2d_no_reduce_ignore_index_test(),
    nlllossNd_no_reduce_test(),
    nlllossNd_no_reduce_weights_test(),
    nlllossNd_no_reduce_ignore_index_test(),
    smoothl1loss_no_reduce_test(),
    smoothl1loss_no_reduce_scalar_test(),
    multilabelmarginloss_0d_no_reduce_test(),
    multilabelmarginloss_1d_no_reduce_test(),
    multilabelmarginloss_index_neg_test(),
    multilabelmarginloss_no_reduce_test(),
    hingeembeddingloss_no_reduce_test(),
    hingeembeddingloss_margin_no_reduce_test(),
    softmarginloss_no_reduce_test(),
    multilabelsoftmarginloss_no_reduce_test(),
    multilabelsoftmarginloss_weights_no_reduce_test(),
    multimarginloss_no_reduce_test(),
    multimarginloss_1d_no_reduce_test(),
    multimarginloss_1d_input_0d_target_no_reduce_test(),
    multimarginloss_p_no_reduce_test(),
    multimarginloss_margin_no_reduce_test(),
    multimarginloss_weights_no_reduce_test(),
    fractional_max_pool2d_test('ratio'),
    fractional_max_pool2d_test('size'),
    fractional_max_pool2d_test('alert_nondeterministic'),
    fractional_max_pool3d_test('ratio'),
    fractional_max_pool3d_test('size'),
    fractional_max_pool3d_test('asymsize'),
    fractional_max_pool3d_test('alert_nondeterministic'),
    dict(
        module_name='BatchNorm1d',
        constructor_args=(10,),
        cpp_constructor_args='torch::nn::BatchNorm1dOptions(10)',
        input_size=(4, 10),
        cudnn=True,
        check_eval=True,
        desc='affine',
        test_cuda=(not TEST_WITH_ROCM),
    ),
    dict(
        module_name='BatchNorm1d',
        constructor_args=(5,),
        cpp_constructor_args='torch::nn::BatchNorm1dOptions(5)',
        input_size=(4, 5, 3),
        cudnn=True,
        check_eval=True,
        desc='3d_input',
    ),
    dict(
        module_name='BatchNorm1d',
        constructor_args=(10, 1e-3, None),
        cpp_constructor_args='torch::nn::BatchNorm1dOptions(10).eps(1e-3).momentum(c10::nullopt)',
        input_size=(4, 10),
        cudnn=True,
        check_eval=True,
        desc='affine_simple_average',
        test_cuda=(not TEST_WITH_ROCM),
    ),
    dict(
        module_name='BatchNorm1d',
        constructor_args=(10, 1e-3, 0.3, False),
        cpp_constructor_args='torch::nn::BatchNorm1dOptions(10).eps(1e-3).momentum(0.3).affine(false)',
        input_size=(4, 10),
        cudnn=True,
        check_eval=True,
        desc='not_affine',
    ),
    dict(
        module_name='BatchNorm1d',
        constructor_args=(10, 1e-3, 0.3, True, False),
        cpp_constructor_args='''torch::nn::BatchNorm1dOptions(10)
                                .eps(1e-3).momentum(0.3).affine(true).track_running_stats(false)''',
        input_size=(4, 10),
        cudnn=True,
        check_eval=True,
        desc='not_tracking_stats',
        test_cuda=(not TEST_WITH_ROCM),
    ),
    dict(
        module_name='BatchNorm1d',
        constructor_args=(5, 1e-3, 0.3, False),
        cpp_constructor_args='torch::nn::BatchNorm1dOptions(5).eps(1e-3).momentum(0.3).affine(false)',
        input_size=(4, 5, 3),
        cudnn=True,
        check_eval=True,
        desc='3d_input_not_affine',
    ),
    dict(
        module_name='BatchNorm1d',
        constructor_args=(5, 1e-3, 0.3, False),
        cpp_constructor_args='torch::nn::BatchNorm1dOptions(5).eps(1e-3).momentum(0.3).affine(false)',
        input_size=(0, 5, 9),
        cudnn=True,
        check_eval=True,
        desc='zero_batch',
    ),
    dict(
        module_name='BatchNorm2d',
        constructor_args=(3,),
        cpp_constructor_args='torch::nn::BatchNorm2dOptions(3)',
        input_size=(2, 3, 6, 6),
        cudnn=True,
        check_eval=True,
    ),
    dict(
        module_name='BatchNorm2d',
        constructor_args=(3, 1e-3, None),
        cpp_constructor_args='torch::nn::BatchNorm2dOptions(3).eps(1e-3).momentum(c10::nullopt)',
        input_size=(2, 3, 6, 6),
        cudnn=True,
        check_eval=True,
        desc='2d_simple_average',
    ),
    dict(
        module_name='BatchNorm2d',
        constructor_args=(3, 1e-3, 0.8),
        cpp_constructor_args='torch::nn::BatchNorm2dOptions(3).eps(1e-3).momentum(0.8)',
        input_size=(2, 3, 6, 6),
        cudnn=True,
        check_eval=True,
        desc='momentum',
    ),
    dict(
        module_name='BatchNorm2d',
        constructor_args=(3, 1e-3, 0.8, False),
        cpp_constructor_args='torch::nn::BatchNorm2dOptions(3).eps(1e-3).momentum(0.8).affine(false)',
        input_size=(2, 3, 6, 6),
        cudnn=True,
        check_eval=True,
        desc='not_affine',
    ),
    dict(
        module_name='BatchNorm2d',
        constructor_args=(3, 1e-3, 0.8, True, False),
        cpp_constructor_args='''torch::nn::BatchNorm2dOptions(3)
                                .eps(1e-3).momentum(0.8).affine(true).track_running_stats(false)''',
        input_size=(2, 3, 6, 6),
        cudnn=True,
        check_eval=True,
        desc='not_tracking_stats',
    ),
    dict(
        module_name='BatchNorm2d',
        constructor_args=(5, 1e-3, 0.3, False),
        cpp_constructor_args='torch::nn::BatchNorm2dOptions(5).eps(1e-3).momentum(0.3).affine(false)',
        input_size=(0, 5, 2, 2),
        cudnn=True,
        check_eval=True,
        desc='zero_batch',
    ),
    dict(
        module_name='BatchNorm3d',
        constructor_args=(3,),
        cpp_constructor_args='torch::nn::BatchNorm3dOptions(3)',
        input_size=(2, 3, 4, 4, 4),
        cudnn=True,
        check_eval=True,
    ),
    dict(
        module_name='BatchNorm3d',
        constructor_args=(3, 1e-3, None),
        cpp_constructor_args='torch::nn::BatchNorm3dOptions(3).eps(1e-3).momentum(c10::nullopt)',
        input_size=(2, 3, 4, 4, 4),
        cudnn=True,
        check_eval=True,
        desc='3d_simple_average',
    ),
    dict(
        module_name='BatchNorm3d',
        constructor_args=(3, 1e-3, 0.7),
        cpp_constructor_args='torch::nn::BatchNorm3dOptions(3).eps(1e-3).momentum(0.7)',
        input_size=(2, 3, 4, 4, 4),
        cudnn=True,
        check_eval=True,
        desc='momentum',
    ),
    dict(
        module_name='BatchNorm3d',
        constructor_args=(3, 1e-3, 0.7, False),
        cpp_constructor_args='torch::nn::BatchNorm3dOptions(3).eps(1e-3).momentum(0.7).affine(false)',
        input_size=(2, 3, 4, 4, 4),
        cudnn=True,
        check_eval=True,
        desc='not_affine',
    ),
    dict(
        module_name='BatchNorm3d',
        constructor_args=(3, 1e-3, 0.7, True, False),
        cpp_constructor_args='''torch::nn::BatchNorm3dOptions(3)
                                .eps(1e-3).momentum(0.7).affine(true).track_running_stats(false)''',
        input_size=(2, 3, 4, 4, 4),
        cudnn=True,
        check_eval=True,
        desc='not_tracking_stats',
    ),
    dict(
        module_name='BatchNorm3d',
        constructor_args=(5, 1e-3, 0.3, False),
        cpp_constructor_args='torch::nn::BatchNorm3dOptions(5).eps(1e-3).momentum(0.3).affine(false)',
        input_size=(0, 5, 2, 2, 2),
        cudnn=True,
        check_eval=True,
        desc='zero_batch',
    ),
    dict(
        module_name='InstanceNorm1d',
        constructor_args=(3, 1e-3, 0.3),
        cpp_constructor_args='torch::nn::InstanceNorm1dOptions(3).eps(1e-3).momentum(0.3)',
        input_size=(4, 3, 15),
        cudnn=True,
        check_eval=True,
    ),
    dict(
        module_name='InstanceNorm1d',
        constructor_args=(3, 1e-3, 0.3, False, True),
        cpp_constructor_args='''torch::nn::InstanceNorm1dOptions(3)
                                .eps(1e-3).momentum(0.3).affine(false).track_running_stats(true)''',
        input_size=(4, 3, 15),
        cudnn=True,
        check_eval=True,
        desc='tracking_stats',
    ),
    dict(
        module_name='InstanceNorm2d',
        constructor_args=(3, 1e-3, 0.3),
        cpp_constructor_args='torch::nn::InstanceNorm2dOptions(3).eps(1e-3).momentum(0.3)',
        input_size=(2, 3, 6, 6),
        cudnn=True,
        check_eval=True,
    ),
    dict(
        module_name='InstanceNorm2d',
        constructor_args=(3, 1e-3, 0.3, False, True),
        cpp_constructor_args='''torch::nn::InstanceNorm2dOptions(3)
                                .eps(1e-3).momentum(0.3).affine(false).track_running_stats(true)''',
        input_size=(2, 3, 6, 6),
        cudnn=True,
        check_eval=True,
        desc='tracking_stats',
    ),
    dict(
        module_name='InstanceNorm3d',
        constructor_args=(3, 1e-3, 0.3),
        cpp_constructor_args='torch::nn::InstanceNorm3dOptions(3).eps(1e-3).momentum(0.3)',
        input_size=(2, 3, 4, 4, 4),
        cudnn=True,
        check_eval=True,
    ),
    dict(
        module_name='InstanceNorm3d',
        constructor_args=(3, 1e-3, 0.3, False, True),
        cpp_constructor_args='''torch::nn::InstanceNorm3dOptions(3)
                                .eps(1e-3).momentum(0.3).affine(false).track_running_stats(true)''',
        input_size=(2, 3, 4, 4, 4),
        cudnn=True,
        check_eval=True,
        desc='tracking_stats',
    ),
    dict(
        module_name='LayerNorm',
        constructor_args=([5], 1e-3),
        cpp_constructor_args='torch::nn::LayerNormOptions({5}).eps(1e-3)',
        input_size=(4, 5, 5),
        cudnn=True,
        check_eval=True,
        desc='1d_elementwise_affine',
    ),
    dict(
        module_name='LayerNorm',
        constructor_args=([5], 1e-3, False),
        cpp_constructor_args='torch::nn::LayerNormOptions({5}).eps(1e-3).elementwise_affine(false)',
        input_size=(4, 5, 5),
        cudnn=True,
        check_eval=True,
        desc='1d_no_elementwise_affine',
    ),
    dict(
        module_name='LayerNorm',
        constructor_args=([2, 2, 5], 1e-3),
        cpp_constructor_args='torch::nn::LayerNormOptions({2, 2, 5}).eps(1e-3)',
        input_size=(4, 2, 2, 5),
        cudnn=True,
        check_eval=True,
        desc='3d_elementwise_affine',
    ),
    dict(
        module_name='LayerNorm',
        constructor_args=([2, 2, 5], 1e-3, False),
        cpp_constructor_args='torch::nn::LayerNormOptions({2, 2, 5}).eps(1e-3).elementwise_affine(false)',
        input_size=(4, 2, 2, 5),
        cudnn=True,
        check_eval=True,
        desc='3d_no_elementwise_affine',
    ),
    dict(
        module_name='LayerNorm',
        constructor_args=([5], 1e-3),
        cpp_constructor_args='torch::nn::LayerNormOptions({5}).eps(1e-3)',
        input_size=(0, 5),
        cudnn=True,
        check_eval=True,
        desc='1d_empty_elementwise_affine',
    ),
    dict(
        module_name='GroupNorm',
        constructor_args=(3, 6, 1e-3),
        cpp_constructor_args='torch::nn::GroupNormOptions(3, 6).eps(1e-3)',
        input_size=(4, 6, 5),
        cudnn=True,
        check_eval=True,
        desc='1d_affine',
    ),
    dict(
        module_name='GroupNorm',
        constructor_args=(5, 5, 1e-3, False),
        cpp_constructor_args='torch::nn::GroupNormOptions(5, 5).eps(1e-3).affine(false)',
        input_size=(4, 5, 5),
        cudnn=True,
        check_eval=True,
        desc='1d_no_affine_IN',  # this setting is equivalent with InstanceNormi
    ),
    dict(
        module_name='GroupNorm',
        constructor_args=(1, 5, 1e-3, False),
        cpp_constructor_args='torch::nn::GroupNormOptions(1, 5).eps(1e-3).affine(false)',
        input_size=(4, 5, 5),
        cudnn=True,
        check_eval=True,
        desc='1d_no_affine_LN',  # this setting is equivalent with LayerNorm
    ),
    dict(
        module_name='GroupNorm',
        constructor_args=(3, 6, 1e-3),
        cpp_constructor_args='torch::nn::GroupNormOptions(3, 6).eps(1e-3)',
        input_size=(4, 6, 2, 3),
        cudnn=True,
        check_eval=True,
        desc='2d_affine',
    ),
    dict(
        module_name='GroupNorm',
        constructor_args=(3, 3, 1e-3, False),
        cpp_constructor_args='torch::nn::GroupNormOptions(3, 3).eps(1e-3).affine(false)',
        input_size=(4, 3, 2, 3),
        cudnn=True,
        check_eval=True,
        desc='2d_no_affine_IN',  # this setting is equivalent with InstanceNorm
    ),
    dict(
        module_name='GroupNorm',
        constructor_args=(1, 3, 1e-3, False),
        cpp_constructor_args='torch::nn::GroupNormOptions(1, 3).eps(1e-3).affine(false)',
        input_size=(4, 3, 2, 3),
        cudnn=True,
        check_eval=True,
        desc='2d_no_affine_LN',  # this setting is equivalent with LayerNorm
    ),
    dict(
        module_name='Conv1d',
        constructor_args=(4, 5, 3),
        cpp_constructor_args='torch::nn::Conv1dOptions(4, 5, 3)',
        input_size=(2, 4, 10),
        cudnn=True,
        with_tf32=True,
    ),
    dict(
        module_name='Conv1d',
        constructor_args=(4, 5, 3, 2),
        cpp_constructor_args='torch::nn::Conv1dOptions(4, 5, 3).stride(2)',
        input_size=(2, 4, 10),
        cudnn=True,
        desc='stride',
        with_tf32=True,
        tf32_precision=0.005,
    ),
    dict(
        module_name='Conv1d',
        constructor_args=(4, 5, 3, 1, 1),
        cpp_constructor_args='torch::nn::Conv1dOptions(4, 5, 3).stride(1).padding(1)',
        input_size=(2, 4, 10),
        cudnn=True,
        desc='pad1',
        with_tf32=True,
    ),
    dict(
        module_name='Conv1d',
        constructor_args=(4, 5, 5, 1, 2),
        cpp_constructor_args='torch::nn::Conv1dOptions(4, 5, 5).stride(1).padding(2)',
        input_size=(2, 4, 10),
        cudnn=True,
        desc='pad2',
        with_tf32=True,
    ),
    dict(
        module_name='Conv1d',
        constructor_args=(4, 4, 3, 1, 1),
        cpp_constructor_args='torch::nn::Conv1dOptions(4, 4, 3).stride(1).padding(1)',
        input_size=(1, 4, 1),
        cudnn=True,
        desc='pad1size1',
        with_tf32=True,
    ),
    dict(
        module_name='Conv1d',
        constructor_args=(4, 4, 5, 1, 2),
        cpp_constructor_args='torch::nn::Conv1dOptions(4, 4, 5).stride(1).padding(2)',
        input_size=(1, 4, 1),
        cudnn=True,
        desc='pad2size1',
        with_tf32=True,
    ),
    dict(
        module_name='Conv1d',
        constructor_args=(4, 5, 3),
        cpp_constructor_args='torch::nn::Conv1dOptions(4, 5, 3)',
        input_size=(0, 4, 10),
        cudnn=True,
        desc='zero_batch',
        test_cuda=(not TEST_WITH_ROCM),
        with_tf32=True,
    ),
    dict(
        fullname='Conv1d_dilated',
        constructor=lambda: nn.Conv1d(4, 5, kernel_size=3, dilation=2),
        cpp_constructor_args='torch::nn::Conv1dOptions(4, 5, 3).dilation(2)',
        input_size=(2, 4, 10),
        with_tf32=True,
    ),
    dict(
        fullname='Conv1d_groups',
        constructor=lambda: nn.Conv1d(4, 6, kernel_size=3, groups=2),
        cpp_constructor_args='torch::nn::Conv1dOptions(4, 6, 3).groups(2)',
        input_size=(2, 4, 6),
        cudnn=True,
        with_tf32=True,
    ),
    dict(
        fullname='ConvTranspose1d',
        constructor=lambda: nn.ConvTranspose1d(3, 4, kernel_size=3, stride=(3,), padding=1, output_padding=(1,)),
        cpp_constructor_args='torch::nn::ConvTranspose1dOptions(3, 4, 3).stride(3).padding(1).output_padding(1)',
        cudnn=True,
        input_size=(1, 3, 7),
        with_tf32=True,
        tf32_precision=0.005,
    ),
    dict(
        module_name='ConvTranspose1d',
        constructor_args=(3, 4, 3, 2, 1, 1, 1, False),
        cpp_constructor_args='''torch::nn::ConvTranspose1dOptions(3, 4, 3)
                                .stride(2).padding(1).output_padding(1).groups(1).bias(false)''',
        input_size=(1, 3, 6),
        cudnn=True,
        desc='no_bias',
        with_tf32=True,
        tf32_precision=0.005,
    ),
    dict(
        module_name='ConvTranspose1d',
        constructor_args=(3, 4, 3, 2, 1, 1, 1, True, 2),
        cpp_constructor_args='''torch::nn::ConvTranspose1dOptions(3, 4, 3)
                                .stride(2).padding(1).output_padding(1).groups(1).bias(true).dilation(2)''',
        input_size=(1, 3, 6),
        cudnn=True,
        desc='dilated',
        with_tf32=True,
    ),
    dict(
        fullname='ConvTranspose1d_groups',
        constructor=lambda: nn.ConvTranspose1d(4, 6, 3, stride=(3,), padding=1, output_padding=(1,), groups=2),
        cpp_constructor_args='''torch::nn::ConvTranspose1dOptions(4, 6, 3)
                                .stride(3).padding(1).output_padding(1).groups(2)''',
        cudnn=True,
        input_size=(2, 4, 7),
        with_tf32=True,
        tf32_precision=0.005,
    ),
    dict(
        module_name='MaxPool1d',
        constructor_args=(4,),
        cpp_constructor_args='torch::nn::MaxPool1dOptions(4)',
        input_size=(2, 10, 4),
    ),
    dict(
        module_name='MaxPool1d',
        constructor_args=(4, 4),
        cpp_constructor_args='torch::nn::MaxPool1dOptions(4).stride(4)',
        input_size=(2, 10, 4),
        desc='stride',
    ),
    dict(
        module_name='Conv2d',
        constructor_args=(3, 4, (3, 2)),
        cpp_constructor_args='torch::nn::Conv2dOptions(3, 4, {3, 2})',
        input_size=(2, 3, 7, 5),
        cudnn=True,
        check_with_long_tensor=True,
        with_tf32=True,
    ),
    dict(
        module_name='Conv2d',
        constructor_args=(3, 4, (3, 3), (2, 2)),
        cpp_constructor_args='torch::nn::Conv2dOptions(3, 4, {3, 3}).stride({2, 2})',
        input_size=(2, 3, 6, 6),
        cudnn=True,
        desc='strided',
        check_with_long_tensor=True,
        with_tf32=True,
        tf32_precision=0.005,
    ),
    dict(
        module_name='Conv2d',
        constructor_args=(3, 4, (3, 3), (2, 2), (1, 1)),
        cpp_constructor_args='torch::nn::Conv2dOptions(3, 4, {3, 3}).stride({2, 2}).padding({1, 1})',
        input_size=(2, 3, 6, 6),
        cudnn=True,
        desc='padding',
        check_with_long_tensor=True,
        with_tf32=True,
        tf32_precision=0.005,
    ),
    dict(
        module_name='Conv2d',
        constructor_args=(3, 2, (3, 3), (2, 2), (1, 1), (2, 2)),
        cpp_constructor_args='torch::nn::Conv2dOptions(3, 2, {3, 3}).stride({2, 2}).padding({1, 1}).dilation({2, 2})',
        input_size=(2, 3, 8, 8),
        cudnn=True,
        desc='dilated',
        check_with_long_tensor=True,
        with_tf32=True,
    ),
    dict(
        module_name='Conv2d',
        constructor_args=(3, 4, (3, 2), 1, 0, 1, 1, False),
        cpp_constructor_args='''torch::nn::Conv2dOptions(3, 4, {3, 2})
                                .stride(1).padding(0).dilation(1).groups(1).bias(false)''',
        input_size=(2, 3, 6, 5),
        cudnn=True,
        desc='no_bias',
        check_with_long_tensor=True,
        with_tf32=True,
    ),
    dict(
        module_name='Conv2d',
        constructor_args=(3, 4, (3, 2)),
        cpp_constructor_args='torch::nn::Conv2dOptions(3, 4, {3, 2})',
        input_size=(0, 3, 7, 5),
        cudnn=True,
        desc='zero_batch',
        check_with_long_tensor=True,
        test_cuda=(not TEST_WITH_ROCM),
        with_tf32=True,
    ),
    dict(
        fullname='Conv2d_groups',
        constructor=lambda: nn.Conv2d(4, 6, (3, 2), groups=2),
        cpp_constructor_args='torch::nn::Conv2dOptions(4, 6, {3, 2}).groups(2)',
        input_size=(2, 4, 6, 5),
        cudnn=True,
        check_with_long_tensor=True,
        with_tf32=True,
    ),
    dict(
        fullname='Conv2d_groups_thnn',
        constructor=lambda: nn.Conv2d(4, 6, (3, 2), groups=2),
        cpp_constructor_args='torch::nn::Conv2dOptions(4, 6, {3, 2}).groups(2)',
        input_size=(2, 4, 6, 5),
        check_with_long_tensor=True,
        with_tf32=True,
    ),
    dict(
        module_name='ConvTranspose2d',
        constructor_args=(3, 4, 3, (3, 2), 1, (1, 1)),
        cpp_constructor_args='''torch::nn::ConvTranspose2dOptions(3, 4, 3)
                                .stride({3, 2}).padding(1).output_padding({1, 1})''',
        cudnn=True,
        input_size=(1, 3, 7, 6),
        check_with_long_tensor=True,
        with_tf32=True,
        tf32_precision=0.005,
    ),
    dict(
        module_name='ConvTranspose2d',
        constructor_args=(3, 4, 3, (2, 3), 1, (1, 1), 1, False, (2, 2)),
        cpp_constructor_args='''torch::nn::ConvTranspose2dOptions(3, 4, 3)
                                .stride({2, 3})
                                .padding(1)
                                .output_padding({1, 1})
                                .groups(1)
                                .bias(false)
                                .dilation({2, 2})''',
        input_size=(1, 3, 6, 7),
        cudnn=True,
        desc='dilated',
        check_with_long_tensor=True,
        with_tf32=True,
        tf32_precision=0.005,
    ),
    dict(
        module_name='ConvTranspose2d',
        constructor_args=(3, 4, 3, (2, 3), 1, (1, 1), 1, False),
        cpp_constructor_args='''torch::nn::ConvTranspose2dOptions(3, 4, 3)
                                .stride({2, 3}).padding(1).output_padding({1, 1}).groups(1).bias(false)''',
        input_size=(1, 3, 6, 7),
        cudnn=True,
        desc='no_bias',
        check_with_long_tensor=True,
        with_tf32=True,
        tf32_precision=0.005,
    ),
    dict(
        fullname='ConvTranspose2d_groups',
        constructor=lambda: nn.ConvTranspose2d(2, 4, (2, 3), groups=2),
        cpp_constructor_args='torch::nn::ConvTranspose2dOptions(2, 4, {2, 3}).groups(2)',
        input_size=(1, 2, 4, 5),
        cudnn=True,
        check_with_long_tensor=True,
        with_tf32=True,
    ),
    dict(
        fullname='Conv2d_depthwise',
        constructor=lambda: nn.Conv2d(4, 4, (3, 3), groups=4),
        cpp_constructor_args='torch::nn::Conv2dOptions(4, 4, {3, 3}).groups(4)',
        input_size=(2, 4, 6, 6),
        with_tf32=True,
        tf32_precision=0.005,
    ),
    dict(
        fullname='Conv2d_depthwise_with_multiplier',
        constructor=lambda: nn.Conv2d(4, 8, (3, 3), groups=4),
        cpp_constructor_args='torch::nn::Conv2dOptions(4, 8, {3, 3}).groups(4)',
        input_size=(2, 4, 6, 6),
        with_tf32=True,
        tf32_precision=0.005,
    ),
    dict(
        fullname='Conv2d_depthwise_strided',
        constructor=lambda: nn.Conv2d(4, 4, (3, 3), stride=(2, 2), groups=4),
        cpp_constructor_args='torch::nn::Conv2dOptions(4, 4, {3, 3}).stride({2, 2}).groups(4)',
        input_size=(2, 4, 6, 6),
        with_tf32=True,
        tf32_precision=0.005,
    ),
    dict(
        fullname='Conv2d_depthwise_padded',
        constructor=lambda: nn.Conv2d(4, 4, (3, 3), padding=(1, 1), groups=4),
        cpp_constructor_args='torch::nn::Conv2dOptions(4, 4, {3, 3}).padding({1, 1}).groups(4)',
        input_size=(2, 4, 6, 6),
        with_tf32=True,
        tf32_precision=0.005,
    ),
    dict(
        fullname='Conv2d_depthwise_dilated',
        constructor=lambda: nn.Conv2d(4, 4, (2, 2), dilation=(2, 2), groups=4),
        cpp_constructor_args='torch::nn::Conv2dOptions(4, 4, {2, 2}).dilation({2, 2}).groups(4)',
        input_size=(2, 4, 5, 5),
        with_tf32=True,
        tf32_precision=0.005,
    ),
    dict(
        module_name='MaxPool2d',
        constructor_args=((3, 3), (2, 2), (1, 1)),
        cpp_constructor_args='torch::nn::MaxPool2dOptions({3, 3}).stride({2, 2}).padding({1, 1})',
        input_size=(3, 7, 7),
        desc='3d_input'
    ),
    dict(
        module_name='MaxPool2d',
        constructor_args=((3, 3), (2, 2), (1, 1)),
        cpp_constructor_args='torch::nn::MaxPool2dOptions({3, 3}).stride({2, 2}).padding({1, 1})',
        input_size=(1, 3, 7, 7),
        check_with_channels_last=True,
        desc='4d_input'
    ),
    dict(
        module_name='AvgPool1d',
        constructor_args=(2,),
        cpp_constructor_args='torch::nn::AvgPool1dOptions(2)',
        input_size=(2, 3, 6),
    ),
    dict(
        module_name='AvgPool1d',
        constructor_args=((2,), (2,)),
        cpp_constructor_args='torch::nn::AvgPool1dOptions(2).stride(2)',
        input_size=(2, 3, 6),
        desc='stride',
    ),
    dict(
        module_name='AvgPool1d',
        constructor_args=(2, 2, 1),
        cpp_constructor_args='torch::nn::AvgPool1dOptions(2).stride(2).padding(1)',
        input_size=(2, 3, 6),
        desc='stride_pad',
    ),
    dict(
        module_name='AvgPool2d',
        constructor_args=((2, 2),),
        cpp_constructor_args='torch::nn::AvgPool2dOptions({2, 2})',
        input_size=(2, 3, 6, 6),
    ),
    dict(
        module_name='AvgPool2d',
        constructor_args=((2, 2), (2, 2)),
        cpp_constructor_args='torch::nn::AvgPool2dOptions({2, 2}).stride({2, 2})',
        input_size=(2, 3, 6, 6),
        desc='stride',
    ),
    dict(
        module_name='AvgPool2d',
        constructor_args=((2, 2), (2, 2), (1, 1)),
        cpp_constructor_args='torch::nn::AvgPool2dOptions({2, 2}).stride({2, 2}).padding({1, 1})',
        input_size=(2, 3, 6, 6),
        desc='stride_pad',
    ),
    dict(
        fullname='AvgPool2d_divisor',
        constructor=lambda: nn.AvgPool2d((2, 2), divisor_override=1),
        cpp_constructor_args='torch::nn::AvgPool2dOptions({2, 2}).divisor_override(1)',
        input_size=(2, 3, 6, 6),
        check_with_long_tensor=True,
    ),
    dict(
        fullname='AvgPool2d_divisor_stride',
        constructor=lambda: nn.AvgPool2d((2, 2), (2, 2), divisor_override=1),
        cpp_constructor_args='torch::nn::AvgPool2dOptions({2, 2}).stride({2, 2}).divisor_override(1)',
        input_size=(2, 3, 6, 6),
        check_with_long_tensor=True,
    ),
    dict(
        fullname='AvgPool2d_divisor_stride_pad',
        constructor=lambda: nn.AvgPool2d((2, 2), (2, 2), (1, 1), divisor_override=1),
        cpp_constructor_args='torch::nn::AvgPool2dOptions({2, 2}).stride({2, 2}).padding({1, 1}).divisor_override(1)',
        input_size=(2, 3, 6, 6),
        check_with_long_tensor=True,
    ),
    dict(
        module_name='LPPool2d',
        constructor_args=(2, 2, 2),
        cpp_constructor_args='torch::nn::LPPool2dOptions(2, 2).stride(2)',
        input_size=(1, 3, 7, 7),
    ),
    dict(
        module_name='LPPool2d',
        constructor_args=(1.5, 2),
        cpp_constructor_args='torch::nn::LPPool2dOptions(1.5, 2)',
        input_fn=lambda: torch.rand(1, 3, 7, 7),
        desc='norm',
    ),
    dict(
        module_name='LPPool1d',
        constructor_args=(1.5, 2),
        cpp_constructor_args='torch::nn::LPPool1dOptions(1.5, 2)',
        input_fn=lambda: torch.rand(1, 3, 7),
        desc='norm',
    ),
    dict(
        module_name='LPPool1d',
        constructor_args=(2, 2, 3),
        cpp_constructor_args='torch::nn::LPPool1dOptions(2, 2).stride(3)',
        input_size=(1, 3, 7),
    ),
    dict(
        module_name='LocalResponseNorm',
        constructor_args=(3, ),
        cpp_constructor_args='torch::nn::LocalResponseNormOptions(3)',
        input_size=(1, 5, 7),
        desc='1d',
    ),
    dict(
        module_name='LocalResponseNorm',
        constructor_args=(2, ),
        cpp_constructor_args='torch::nn::LocalResponseNormOptions(2)',
        input_size=(1, 5, 7, 7),
        desc='2d_uneven_pad',
    ),
    dict(
        module_name='LocalResponseNorm',
        constructor_args=(1, 1., 0.5, 2.),
        cpp_constructor_args='torch::nn::LocalResponseNormOptions(1).alpha(1.).beta(0.5).k(2.)',
        input_size=(1, 5, 7, 7, 7),
        desc='3d_custom_params',
    ),
    dict(
        module_name='ReflectionPad1d',
        constructor_args=((1, 2),),
        cpp_constructor_args='torch::nn::ReflectionPad1dOptions({1, 2})',
        input_size=(2, 3, 8),
    ),
    dict(
        module_name='ReflectionPad1d',
        constructor_args=((1, 2),),
        cpp_constructor_args='torch::nn::ReflectionPad1dOptions({1, 2})',
        input_size=(2, 3, 8),
        desc='alert_nondeterministic',
        test_cpu=False,
        decorator=expectedAlertNondeterministic('reflection_pad1d_backward_cuda', fn_has_device_arg=False)
    ),
    dict(
        module_name='ReflectionPad2d',
        constructor_args=((1, 2, 3, 4),),
        cpp_constructor_args='torch::nn::ReflectionPad2dOptions({1, 2, 3, 4})',
        input_size=(2, 3, 8, 8),
    ),
    dict(
        module_name='ReflectionPad2d',
        constructor_args=((1, 2, 3, 4),),
        cpp_constructor_args='torch::nn::ReflectionPad2dOptions({1, 2, 3, 4})',
        input_size=(2, 3, 8, 8),
        desc='alert_nondeterministic',
        test_cpu=False,
        decorator=expectedAlertNondeterministic('reflection_pad2d_backward_cuda', fn_has_device_arg=False)
    ),
    dict(
        module_name='ReplicationPad1d',
        constructor_args=((1, 2),),
        cpp_constructor_args='torch::nn::ReplicationPad1dOptions({1, 2})',
        input_size=(2, 3, 4),
    ),
    dict(
        module_name='ReplicationPad1d',
        constructor_args=((1, 2),),
        cpp_constructor_args='torch::nn::ReplicationPad1dOptions({1, 2})',
        input_size=(2, 3, 4),
        desc='alert_nondeterministic',
        test_cpu=False,
        decorator=expectedAlertNondeterministic('replication_pad1d_backward_cuda', fn_has_device_arg=False)
    ),
    dict(
        module_name='ReplicationPad2d',
        constructor_args=((1, 2, 3, 4),),
        cpp_constructor_args='torch::nn::ReplicationPad2dOptions({1, 2, 3, 4})',
        input_size=(2, 3, 4, 4),
    ),
    dict(
        module_name='ReplicationPad2d',
        constructor_args=((1, 2, 3, 4),),
        cpp_constructor_args='torch::nn::ReplicationPad2dOptions({1, 2, 3, 4})',
        input_size=(2, 3, 4, 4),
        desc='alert_nondeterministic',
        test_cpu=False,
        decorator=expectedAlertNondeterministic('replication_pad2d_backward_cuda', fn_has_device_arg=False)
    ),
    dict(
        module_name='ZeroPad2d',
        constructor_args=((1, 2, 3, 4),),
        cpp_constructor_args='torch::nn::ZeroPad2dOptions({1, 2, 3, 4})',
        input_size=(2, 3, 4, 4),
    ),
    dict(
        module_name='ZeroPad2d',
        constructor_args=((-1, -1, -1, -2),),
        cpp_constructor_args='torch::nn::ZeroPad2dOptions({-1, -1, -1, -2})',
        input_size=(2, 3, 4, 4),
        desc='negative_dims'
    ),
    dict(
        module_name='ConstantPad1d',
        constructor_args=((1, 2), 2.),
        cpp_constructor_args='torch::nn::ConstantPad1dOptions({1, 2}, 2.)',
        input_size=(2, 3, 4),
    ),
    dict(
        module_name='ConstantPad2d',
        constructor_args=((1, 2, 3, 4), 2.),
        cpp_constructor_args='torch::nn::ConstantPad2dOptions({1, 2, 3, 4}, 2.)',
        input_size=(2, 3, 4, 4),
    ),
    dict(
        module_name='ConstantPad3d',
        constructor_args=((1, 2, 3, 4, 1, 0), 2.),
        cpp_constructor_args='torch::nn::ConstantPad3dOptions({1, 2, 3, 4, 1, 0}, 2.)',
        input_size=(2, 3, 4, 4, 5),
    ),
    dict(
        module_name='Conv3d',
        constructor_args=(2, 3, (2, 3, 2)),
        cpp_constructor_args='torch::nn::Conv3dOptions(2, 3, {2, 3, 2})',
        input_size=(1, 2, 4, 5, 4),
        cudnn=True,
        check_with_long_tensor=True,
        with_tf32=True,
        tf32_precision=0.005,
    ),
    dict(
        module_name='Conv3d',
        constructor_args=(2, 3, (2, 3, 4), 1, 0, 1, 1, False),
        cpp_constructor_args='''torch::nn::Conv3dOptions(2, 3, {2, 3, 4})
                                .stride(1).padding(0).dilation(1).groups(1).bias(false)''',
        input_size=(1, 2, 3, 4, 5),
        cudnn=True,
        desc='no_bias',
        check_with_long_tensor=True,
        with_tf32=True,
        tf32_precision=0.05,
    ),
    dict(
        module_name='Conv3d',
        constructor_args=(3, 4, 2, 2),
        cpp_constructor_args='torch::nn::Conv3dOptions(3, 4, 2).stride(2)',
        input_size=(2, 3, 5, 5, 5),
        cudnn=True,
        desc='stride',
        check_with_long_tensor=True,
        with_tf32=True,
        tf32_precision=0.005,
    ),
    dict(
        module_name='Conv3d',
        constructor_args=(3, 4, 2, 2, 1),
        cpp_constructor_args='torch::nn::Conv3dOptions(3, 4, 2).stride(2).padding(1)',
        input_size=(2, 3, 5, 5, 5),
        cudnn=True,
        desc='stride_padding',
        check_with_long_tensor=True,
        with_tf32=True,
        tf32_precision=0.01,
    ),
    dict(
        module_name='Conv3d',
        constructor_args=(3, 4, (2, 3, 4)),
        cpp_constructor_args='torch::nn::Conv3dOptions(3, 4, {2, 3, 4})',
        input_size=(0, 3, 3, 4, 5),
        cudnn=True,
        check_with_long_tensor=True,
        desc='zero_batch',
        test_cuda=(not TEST_WITH_ROCM),
        with_tf32=True,
    ),
    dict(
        fullname='Conv3d_groups',
        constructor=lambda: nn.Conv3d(2, 4, kernel_size=3, groups=2),
        cpp_constructor_args='torch::nn::Conv3dOptions(2, 4, 3).groups(2)',
        input_size=(1, 2, 4, 5, 4),
        cudnn=True,
        check_with_long_tensor=True,
        with_tf32=True,
        tf32_precision=0.005,
    ),
    dict(
        fullname='Conv3d_dilated',
        constructor=lambda: nn.Conv3d(3, 4, kernel_size=2, dilation=2),
        cpp_constructor_args='torch::nn::Conv3dOptions(3, 4, 2).dilation(2)',
        input_size=(2, 3, 5, 5, 5),
        with_tf32=True,
    ),
    dict(
        fullname='Conv3d_dilated_strided',
        constructor=lambda: nn.Conv3d(3, 4, kernel_size=2, dilation=2, stride=2),
        cpp_constructor_args='torch::nn::Conv3dOptions(3, 4, 2).dilation(2).stride(2)',
        input_size=(2, 3, 5, 5, 5),
        with_tf32=True,
    ),
    dict(
        module_name='ConvTranspose3d',
        constructor_args=(2, 3, (2, 3, 2)),
        cpp_constructor_args='torch::nn::ConvTranspose3dOptions(2, 3, {2, 3, 2})',
        cudnn=True,
        input_size=(1, 2, 4, 5, 4),
        with_tf32=True,
    ),
    dict(
        module_name='ConvTranspose3d',
        constructor_args=(2, 3, (2, 3, 2), 1, 0, 0, 1, True, (2, 2, 2)),
        cpp_constructor_args='''torch::nn::ConvTranspose3dOptions(2, 3, {2, 3, 2})
                                .stride(1).padding(0).output_padding(0).groups(1).bias(true).dilation({2, 2, 2})''',
        cudnn=True,
        input_size=(1, 2, 4, 5, 4),
        desc='dilated',
        with_tf32=True,
    ),
    dict(
        module_name='MaxPool3d',
        constructor_args=((2, 2, 2),),
        cpp_constructor_args='torch::nn::MaxPool3dOptions({2, 2, 2})',
        input_size=(2, 3, 5, 5, 5),
    ),
    dict(
        module_name='MaxPool3d',
        constructor_args=((2, 2, 2),),
        cpp_constructor_args='torch::nn::MaxPool3dOptions({2, 2, 2})',
        input_size=(2, 3, 5, 5, 5),
        desc='alert_nondeterministic',
        test_cpu=False,
        decorator=expectedAlertNondeterministic('max_pool3d_with_indices_backward_cuda', fn_has_device_arg=False)
    ),
    dict(
        module_name='MaxPool3d',
        constructor_args=(2, (2, 2, 2)),
        cpp_constructor_args='torch::nn::MaxPool3dOptions(2).stride({2, 2, 2})',
        input_size=(2, 3, 5, 5, 5),
        desc='stride',
    ),
    dict(
        module_name='MaxPool3d',
        constructor_args=(2, 2, (1, 1, 1)),
        cpp_constructor_args='torch::nn::MaxPool3dOptions(2).stride(2).padding({1, 1, 1})',
        input_size=(2, 3, 5, 5, 5),
        desc='stride_padding',
    ),
    dict(
        module_name='AvgPool3d',
        constructor_args=((2, 2, 2),),
        cpp_constructor_args='torch::nn::AvgPool3dOptions({2, 2, 2})',
        input_size=(2, 3, 4, 4, 4),
    ),
    dict(
        module_name='AvgPool3d',
        constructor_args=((2, 2, 2),),
        cpp_constructor_args='torch::nn::AvgPool3dOptions({2, 2, 2})',
        input_size=(2, 3, 4, 4, 4),
        desc='alert_nondeterministic',
        test_cpu=False,
        decorator=expectedAlertNondeterministic('avg_pool3d_backward_cuda', fn_has_device_arg=False)
    ),
    dict(
        module_name='AvgPool3d',
        constructor_args=(2, (2, 2, 2)),
        cpp_constructor_args='torch::nn::AvgPool3dOptions(2).stride({2, 2, 2})',
        input_size=(2, 3, 5, 5, 5),
        desc='stride',
    ),
    dict(
        module_name='AvgPool3d',
        constructor_args=(2, 2, (1, 1, 1)),
        cpp_constructor_args='torch::nn::AvgPool3dOptions(2).stride(2).padding({1, 1, 1})',
        input_size=(2, 3, 5, 5, 5),
        desc='stride_pad',
    ),
    dict(
        module_name='AvgPool3d',
        constructor_args=(4, 2, (1, 2, 1)),
        cpp_constructor_args='torch::nn::AvgPool3dOptions(4).stride(2).padding({1, 2, 1})',
        input_size=(2, 3, 5, 5, 5),
        desc='stride_pad_gpu_fixedkw_output',
    ),
    dict(
        module_name='AvgPool3d',
        constructor_args=((2, 4, 8), 1, (1, 1, 2)),
        cpp_constructor_args='torch::nn::AvgPool3dOptions({2, 4, 8}).stride(1).padding({1, 1, 2})',
        input_size=(2, 3, 2, 4, 8),
        desc='stride_pad_gpu_general_output',
    ),
    dict(
        module_name='AvgPool3d',
        constructor_args=(3, 1, 0),
        cpp_constructor_args='torch::nn::AvgPool3dOptions(3).stride(1).padding(0)',
        input_size=(2, 3, 4, 4, 4),
        desc='stride1_pad0_gpu_input',
    ),
    dict(
        module_name='AvgPool3d',
        constructor_args=(2, 2, (1, 1, 1)),
        cpp_constructor_args='torch::nn::AvgPool3dOptions(2).stride(2).padding({1, 1, 1})',
        input_size=(2, 3, 4, 4, 4),
        desc='stride_pad_gpu_input_nooverlap',
    ),
    dict(
        fullname='AvgPool3d_divisor',
        constructor=lambda: nn.AvgPool3d((2, 2, 2), divisor_override=1),
        cpp_constructor_args='torch::nn::AvgPool3dOptions({2, 2, 2}).divisor_override(1)',
        input_size=(2, 3, 4, 4, 4),
        check_with_long_tensor=True,
    ),
    dict(
        fullname='AvgPool3d_divisor_stride',
        constructor=lambda: nn.AvgPool3d(2, (2, 2, 2), divisor_override=1),
        cpp_constructor_args='torch::nn::AvgPool3dOptions(2).stride({2, 2, 2}).divisor_override(1)',
        input_size=(2, 3, 5, 5, 5),
        check_with_long_tensor=True,
    ),
    dict(
        fullname='AvgPool3d_divisor_stride_pad',
        constructor=lambda: nn.AvgPool3d(2, 2, (1, 1, 1), divisor_override=1),
        cpp_constructor_args='torch::nn::AvgPool3dOptions(2).stride(2).padding({1, 1, 1}).divisor_override(1)',
        input_size=(2, 3, 5, 5, 5),
        check_with_long_tensor=True,
    ),
    dict(
        fullname='AvgPool3d_divisor_stride_pad_gpu_fixedkw_output',
        constructor=lambda: nn.AvgPool3d(4, 2, (1, 2, 1), divisor_override=1),
        cpp_constructor_args='torch::nn::AvgPool3dOptions(4).stride(2).padding({1, 2, 1}).divisor_override(1)',
        input_size=(2, 3, 5, 5, 5),
        check_with_long_tensor=True,
    ),
    dict(
        fullname='AvgPool3d_divisor_stride_pad_gpu_general_output',
        constructor=lambda: nn.AvgPool3d((2, 4, 8), 1, (1, 1, 2), divisor_override=1),
        cpp_constructor_args='torch::nn::AvgPool3dOptions({2, 4, 8}).stride(1).padding({1, 1, 2}).divisor_override(1)',
        input_size=(2, 3, 2, 4, 8),
        check_with_long_tensor=True,
    ),
    dict(
        fullname='AvgPool3d_divisor_stride1_pad0_gpu_input',
        constructor=lambda: nn.AvgPool3d(3, 1, 0, divisor_override=1),
        cpp_constructor_args='torch::nn::AvgPool3dOptions(3).stride(1).padding(0).divisor_override(1)',
        input_size=(2, 3, 4, 4, 4),
        check_with_long_tensor=True,
    ),
    dict(
        fullname='AvgPool3d_divisor_stride_pad_gpu_input_nooverlap',
        constructor=lambda: nn.AvgPool3d(2, 2, (1, 1, 1), divisor_override=1),
        cpp_constructor_args='torch::nn::AvgPool3dOptions(2).stride(2).padding({1, 1, 1}).divisor_override(1)',
        input_size=(2, 3, 4, 4, 4),
        check_with_long_tensor=True,
    ),
    dict(
        module_name='ReplicationPad3d',
        constructor_args=((1, 2, 3, 3, 2, 1),),
        cpp_constructor_args='torch::nn::ReplicationPad3dOptions({1, 2, 3, 3, 2, 1})',
        input_size=(2, 3, 2, 2, 2),
    ),
    dict(
        module_name='ReplicationPad3d',
        constructor_args=((1, 2, 3, 4, 5, 6),),
        cpp_constructor_args='torch::nn::ReplicationPad3dOptions({1, 2, 3, 4, 5, 6})',
        input_size=(2, 3, 5, 5, 5),
        desc='alert_nondeterministic',
        test_cpu=False,
        decorator=expectedAlertNondeterministic('replication_pad3d_backward_cuda', fn_has_device_arg=False)
    ),
    dict(
        module_name='Embedding',
        constructor_args=(4, 3),
        cpp_constructor_args='torch::nn::EmbeddingOptions(4, 3)',
        input_fn=lambda: torch.empty(2, 3, dtype=torch.long).random_(4),
        jacobian_input=False,
        check_gradgrad=False,
    ),
    dict(
        module_name='EmbeddingBag',
        constructor_args=(4, 3),
        cpp_constructor_args='torch::nn::EmbeddingBagOptions(4, 3)',
        input_fn=lambda: torch.empty(2, 3, dtype=torch.long).random_(4),
        jacobian_input=False,
        check_gradgrad=False,
        desc='mean',
    ),
    dict(
        module_name='EmbeddingBag',
        constructor_args=(4, 3),
        cpp_constructor_args='torch::nn::EmbeddingBagOptions(4, 3)',
        input_fn=lambda: torch.empty(2, 3, dtype=torch.long).random_(4),
        jacobian_input=False,
        check_gradgrad=False,
        desc='alert_nondeterministic',
        test_cpu=False,
        decorator=expectedAlertNondeterministic('_embedding_bag_dense_backward_cuda', fn_has_device_arg=False)
    ),
    dict(
        module_name='EmbeddingBag',
        constructor_args=(4, 3, None, 2., False, 'sum'),
        cpp_constructor_args='''torch::nn::EmbeddingBagOptions(4, 3)
                                .max_norm(c10::nullopt).norm_type(2.).scale_grad_by_freq(false).mode(torch::kSum)''',
        input_fn=lambda: torch.empty(2, 3, dtype=torch.long).random_(4),
        jacobian_input=False,
        check_gradgrad=False,
        desc='sum',
    ),
    dict(
        module_name='EmbeddingBag',
        constructor_args=(4, 3, None, 2., False, 'max'),
        cpp_constructor_args='''torch::nn::EmbeddingBagOptions(4, 3)
                                .max_norm(c10::nullopt).norm_type(2.).scale_grad_by_freq(false).mode(torch::kMax)''',
        input_fn=lambda: torch.empty(2, 3, dtype=torch.long).random_(4),
        jacobian_input=False,
        check_gradgrad=False,
        desc='max',
    ),
    dict(
        fullname='EmbeddingBag_sparse',
        constructor=lambda: nn.EmbeddingBag(4, 3, sparse=True),
        cpp_constructor_args='torch::nn::EmbeddingBagOptions(4, 3).sparse(true)',
        input_fn=lambda: torch.randperm(2).repeat(1, 2),
        jacobian_input=False,
        check_gradgrad=False,
    ),
    dict(
        constructor=lambda: nn.Embedding(4, 3, sparse=True),
        cpp_constructor_args='torch::nn::EmbeddingOptions(4, 3).sparse(true)',
        input_fn=lambda: torch.randperm(2).repeat(1, 2),
        jacobian_input=False,
        fullname='Embedding_sparse',
        check_gradgrad=False,
    ),
    dict(
        module_name='PixelShuffle',
        constructor_args=(3,),
        cpp_constructor_args='torch::nn::PixelShuffleOptions(3)',
        input_size=(1, 9, 4, 4),
    ),
    dict(
        constructor=wrap_functional(F.interpolate, size=12, scale_factor=None, mode='nearest'),
        cpp_options_args='''F::InterpolateFuncOptions()
                            .size(std::vector<int64_t>({12})).scale_factor(c10::nullopt).mode(torch::kNearest)''',
        input_size=(1, 2, 4),
        fullname='interpolate_nearest_1d',
        pickle=False,
    ),
    dict(
        constructor=wrap_functional(F.interpolate, size=12, scale_factor=None, mode='nearest'),
        cpp_options_args='''F::InterpolateFuncOptions()
                            .size(std::vector<int64_t>({12})).scale_factor(c10::nullopt).mode(torch::kNearest)''',
        input_size=(0, 2, 4),
        fullname='interpolate_nearest_1d_zero_dim',
        pickle=False,
    ),
    dict(
        constructor=wrap_functional(F.interpolate, size=(12, ), scale_factor=None, mode='nearest'),
        cpp_options_args='''F::InterpolateFuncOptions()
                            .size(std::vector<int64_t>({12})).scale_factor(c10::nullopt).mode(torch::kNearest)''',
        input_size=(1, 2, 3),
        fullname='interpolate_nearest_tuple_1d',
        pickle=False,
    ),
    dict(
        constructor=wrap_functional(F.interpolate, size=None, scale_factor=4., mode='nearest'),
        cpp_options_args='''F::InterpolateFuncOptions()
                            .size(c10::nullopt).scale_factor(std::vector<double>({4.})).mode(torch::kNearest)''',
        input_size=(1, 2, 4),
        fullname='interpolate_nearest_scale_1d',
        pickle=False,
    ),
    dict(
        constructor=wrap_functional(F.interpolate, size=12, scale_factor=None, mode='linear', align_corners=False),
        cpp_options_args='''F::InterpolateFuncOptions()
                            .size(std::vector<int64_t>({12}))
                            .scale_factor(c10::nullopt)
                            .mode(torch::kLinear)
                            .align_corners(false)''',
        input_size=(1, 2, 4),
        fullname='interpolate_linear_1d',
        pickle=False,
    ),
    dict(
        constructor=wrap_functional(F.interpolate, size=12, scale_factor=None, mode='linear', align_corners=False),
        cpp_options_args='''F::InterpolateFuncOptions()
                            .size(std::vector<int64_t>({12}))
                            .scale_factor(c10::nullopt)
                            .mode(torch::kLinear)
                            .align_corners(false)''',
        input_size=(1, 2, 4),
        fullname='interpolate_linear_1d_alert_nondeterministic',
        pickle=False,
        test_cpu=False,
        decorator=expectedAlertNondeterministic('upsample_linear1d_backward_cuda', fn_has_device_arg=False)
    ),
    dict(
        constructor=wrap_functional(F.interpolate, size=(4, ), scale_factor=None, mode='linear', align_corners=False),
        cpp_options_args='''F::InterpolateFuncOptions()
                            .size(std::vector<int64_t>({4}))
                            .scale_factor(c10::nullopt)
                            .mode(torch::kLinear)
                            .align_corners(false)''',
        input_size=(1, 2, 3),
        fullname='interpolate_linear_tuple_1d',
        pickle=False,
    ),
    dict(
        constructor=wrap_functional(F.interpolate, size=None, scale_factor=4., mode='linear', align_corners=False),
        cpp_options_args='''F::InterpolateFuncOptions()
                            .size(c10::nullopt)
                            .scale_factor(std::vector<double>({4.}))
                            .mode(torch::kLinear)
                            .align_corners(false)''',
        input_size=(1, 2, 4),
        fullname='interpolate_linear_scale_1d',
        pickle=False,
    ),
    dict(
        constructor=wrap_functional(F.interpolate, size=12, scale_factor=None, mode='linear', align_corners=False),
        cpp_options_args='''F::InterpolateFuncOptions()
                            .size(std::vector<int64_t>({12}))
                            .scale_factor(c10::nullopt)
                            .mode(torch::kLinear)
                            .align_corners(false)''',
        input_size=(0, 2, 4),
        fullname='interpolate_linear_1d_zero_dim',
        pickle=False,
    ),
    dict(
        constructor=wrap_functional(F.interpolate, size=12, scale_factor=None, mode='linear', align_corners=True),
        cpp_options_args='''F::InterpolateFuncOptions()
                            .size(std::vector<int64_t>({12}))
                            .scale_factor(c10::nullopt)
                            .mode(torch::kLinear)
                            .align_corners(true)''',
        input_size=(1, 2, 4),
        fullname='interpolate_linear_1d_align_corners',
        pickle=False,
    ),
    dict(
        constructor=wrap_functional(F.interpolate, size=None, scale_factor=4., mode='linear', align_corners=True),
        cpp_options_args='''F::InterpolateFuncOptions()
                            .size(c10::nullopt)
                            .scale_factor(std::vector<double>({4.}))
                            .mode(torch::kLinear)
                            .align_corners(true)''',
        input_size=(1, 2, 4),
        fullname='interpolate_linear_scale_1d_align_corners',
        pickle=False,
    ),
    dict(
        constructor=wrap_functional(F.interpolate, size=2, scale_factor=None, mode='nearest'),
        cpp_options_args='''F::InterpolateFuncOptions()
                            .size(std::vector<int64_t>({2, 2}))
                            .scale_factor(c10::nullopt)
                            .mode(torch::kNearest)''',
        input_size=(1, 128, 1, 1),
        fullname='interpolate_nearest_2d_launch_configs',
        pickle=False,
    ),
    dict(
        constructor=wrap_functional(F.interpolate, size=12, scale_factor=None, mode='nearest'),
        cpp_options_args='''F::InterpolateFuncOptions()
                            .size(std::vector<int64_t>({12, 12}))
                            .scale_factor(c10::nullopt)
                            .mode(torch::kNearest)''',
        input_size=(1, 2, 4, 4),
        fullname='interpolate_nearest_2d',
        pickle=False,
    ),
    dict(
        constructor=wrap_functional(F.interpolate, size=(12, 16), scale_factor=None, mode='nearest'),
        cpp_options_args='''F::InterpolateFuncOptions()
                            .size(std::vector<int64_t>({12, 16}))
                            .scale_factor(c10::nullopt)
                            .mode(torch::kNearest)''',
        input_size=(1, 2, 3, 4),
        fullname='interpolate_nearest_tuple_2d',
        pickle=False,
    ),
    dict(
        constructor=wrap_functional(F.interpolate, size=None, scale_factor=4., mode='nearest'),
        cpp_options_args='''F::InterpolateFuncOptions()
                            .size(c10::nullopt)
                            .scale_factor(std::vector<double>({4., 4.}))
                            .mode(torch::kNearest)''',
        input_size=(1, 2, 4, 4),
        fullname='interpolate_nearest_scale_2d',
        pickle=False,
    ),
    dict(
        constructor=wrap_functional(F.interpolate, size=12, scale_factor=None, mode='nearest'),
        cpp_options_args='''F::InterpolateFuncOptions()
                            .size(std::vector<int64_t>({12, 12}))
                            .scale_factor(c10::nullopt)
                            .mode(torch::kNearest)''',
        input_size=(0, 2, 4, 4),
        fullname='interpolate_nearest_2d_zero_dim',
        pickle=False,
    ),
    dict(
        constructor=wrap_functional(F.interpolate, size=12, scale_factor=None, mode='bilinear', align_corners=False),
        cpp_options_args='''F::InterpolateFuncOptions()
                            .size(std::vector<int64_t>({12, 12}))
                            .scale_factor(c10::nullopt)
                            .mode(torch::kBilinear)
                            .align_corners(false)''',
        input_size=(1, 2, 4, 4),
        fullname='interpolate_bilinear_2d',
        pickle=False,
    ),
    dict(
        constructor=wrap_functional(F.interpolate, size=12, scale_factor=None, mode='bilinear', align_corners=False),
        cpp_options_args='''F::InterpolateFuncOptions()
                            .size(std::vector<int64_t>({12, 12}))
                            .scale_factor(c10::nullopt)
                            .mode(torch::kBilinear)
                            .align_corners(false)''',
        input_size=(1, 2, 4, 4),
        fullname='interpolate_bilinear_2d_alert_nondeterministic',
        pickle=False,
        test_cpu=False,
        decorator=expectedAlertNondeterministic('upsample_bilinear2d_backward_cuda', fn_has_device_arg=False)
    ),
    dict(
        constructor=wrap_functional(F.interpolate, size=12, scale_factor=None, mode='bilinear', align_corners=False),
        cpp_options_args='''F::InterpolateFuncOptions()
                            .size(std::vector<int64_t>({12, 12}))
                            .scale_factor(c10::nullopt)
                            .mode(torch::kBilinear)
                            .align_corners(false)''',
        input_size=(0, 2, 4, 4),
        fullname='interpolate_bilinear_2d_zero_dim',
        pickle=False,
    ),
    dict(
        constructor=wrap_functional(F.interpolate, size=(4, 6), scale_factor=None,
                                    mode='bilinear', align_corners=False),
        cpp_options_args='''F::InterpolateFuncOptions()
                            .size(std::vector<int64_t>({4, 6}))
                            .scale_factor(c10::nullopt)
                            .mode(torch::kBilinear)
                            .align_corners(false)''',
        input_size=(1, 2, 2, 3),
        fullname='interpolate_bilinear_tuple_2d',
        pickle=False,
    ),
    dict(
        constructor=wrap_functional(F.interpolate, size=None, scale_factor=4.,
                                    mode='bilinear', align_corners=False),
        cpp_options_args='''F::InterpolateFuncOptions()
                            .size(c10::nullopt)
                            .scale_factor(std::vector<double>({4., 4.}))
                            .mode(torch::kBilinear)
                            .align_corners(false)''',
        input_size=(1, 2, 4, 4),
        fullname='interpolate_bilinear_scale_2d',
        pickle=False,
    ),
    dict(
        constructor=wrap_functional(F.interpolate, size=None, scale_factor=(2., 2.),
                                    mode='bilinear', align_corners=False),
        cpp_options_args='''F::InterpolateFuncOptions()
                            .size(c10::nullopt)
                            .scale_factor(std::vector<double>({2., 2.}))
                            .mode(torch::kBilinear)
                            .align_corners(false)''',
        input_size=(1, 2, 4, 4),
        fullname='interpolate_bilinear_scale_tuple_shared_2d',
        pickle=False,
    ),
    dict(
        constructor=wrap_functional(F.interpolate, size=None, scale_factor=(2., 1.),
                                    mode='bilinear', align_corners=False),
        cpp_options_args='''F::InterpolateFuncOptions()
                            .size(c10::nullopt)
                            .scale_factor(std::vector<double>({2., 1.}))
                            .mode(torch::kBilinear)
                            .align_corners(false)''',
        input_size=(1, 2, 4, 4),
        fullname='interpolate_bilinear_scale_tuple_skewed_2d',
        pickle=False,
    ),
    dict(
        constructor=wrap_functional(F.interpolate, size=(4, 6), scale_factor=None, mode='bilinear', align_corners=True),
        cpp_options_args='''F::InterpolateFuncOptions()
                            .size(std::vector<int64_t>({4, 6}))
                            .scale_factor(c10::nullopt)
                            .mode(torch::kBilinear)
                            .align_corners(true)''',
        input_size=(1, 2, 4, 4),
        fullname='interpolate_bilinear_tuple_2d_align_corners',
        pickle=False,
    ),
    dict(
        constructor=wrap_functional(F.interpolate, size=None, scale_factor=(2., 1.),
                                    mode='bilinear', align_corners=True),
        cpp_options_args='''F::InterpolateFuncOptions()
                            .size(c10::nullopt)
                            .scale_factor(std::vector<double>({2., 1.}))
                            .mode(torch::kBilinear)
                            .align_corners(true)''',
        input_size=(1, 2, 4, 4),
        fullname='interpolate_bilinear_scale_tuple_skewed_2d_align_corners',
        pickle=False,
    ),
    dict(
        constructor=wrap_functional(F.interpolate, size=12, scale_factor=None, mode='bicubic', align_corners=False),
        cpp_options_args='''F::InterpolateFuncOptions()
                            .size(std::vector<int64_t>({12, 12}))
                            .scale_factor(c10::nullopt)
                            .mode(torch::kBicubic)
                            .align_corners(false)''',
        input_size=(1, 2, 4, 4),
        fullname='interpolate_bicubic_2d',
        pickle=False,
    ),
    dict(
        constructor=wrap_functional(F.interpolate, size=12, scale_factor=None, mode='bicubic', align_corners=False),
        cpp_options_args='''F::InterpolateFuncOptions()
                            .size(std::vector<int64_t>({12, 12}))
                            .scale_factor(c10::nullopt)
                            .mode(torch::kBicubic)
                            .align_corners(false)''',
        input_size=(1, 2, 4, 4),
        fullname='interpolate_bicubic_2d_alert_nondeterministic',
        pickle=False,
        test_cpu=False,
        decorator=expectedAlertNondeterministic('upsample_bicubic2d_backward_cuda', fn_has_device_arg=False)
    ),
    dict(
        constructor=wrap_functional(F.interpolate, size=12, scale_factor=None, mode='bicubic', align_corners=False),
        cpp_options_args='''F::InterpolateFuncOptions()
                            .size(std::vector<int64_t>({12, 12}))
                            .scale_factor(c10::nullopt)
                            .mode(torch::kBicubic)
                            .align_corners(false)''',
        input_size=(0, 2, 4, 4),
        fullname='interpolate_bicubic_2d_zero_dim',
        pickle=False,
    ),
    dict(
        constructor=wrap_functional(F.interpolate, size=(4, 6), scale_factor=None,
                                    mode='bicubic', align_corners=False),
        cpp_options_args='''F::InterpolateFuncOptions()
                            .size(std::vector<int64_t>({4, 6}))
                            .scale_factor(c10::nullopt)
                            .mode(torch::kBicubic)
                            .align_corners(false)''',
        input_size=(1, 2, 2, 3),
        fullname='interpolate_bicubic_tuple_2d',
        pickle=False,
    ),
    dict(
        constructor=wrap_functional(F.interpolate, size=None, scale_factor=4., mode='bicubic', align_corners=False),
        cpp_options_args='''F::InterpolateFuncOptions()
                            .size(c10::nullopt)
                            .scale_factor(std::vector<double>({4., 4.}))
                            .mode(torch::kBicubic)
                            .align_corners(false)''',
        input_size=(1, 2, 4, 4),
        fullname='interpolate_bicubic_scale_2d',
        pickle=False,
    ),
    dict(
        constructor=wrap_functional(F.interpolate, size=None, scale_factor=(2., 2.),
                                    mode='bicubic', align_corners=False),
        cpp_options_args='''F::InterpolateFuncOptions()
                            .size(c10::nullopt)
                            .scale_factor(std::vector<double>({2., 2.}))
                            .mode(torch::kBicubic)
                            .align_corners(false)''',
        input_size=(1, 2, 4, 4),
        fullname='interpolate_bicubic_scale_tuple_shared_2d',
        pickle=False,
    ),
    dict(
        constructor=wrap_functional(F.interpolate, size=None, scale_factor=(2., 1.),
                                    mode='bicubic', align_corners=False),
        cpp_options_args='''F::InterpolateFuncOptions()
                            .size(c10::nullopt)
                            .scale_factor(std::vector<double>({2., 1.}))
                            .mode(torch::kBicubic)
                            .align_corners(false)''',
        input_size=(1, 2, 4, 4),
        fullname='interpolate_bicubic_scale_tuple_skewed_2d',
        pickle=False,
    ),
    dict(
        constructor=wrap_functional(F.interpolate, size=(4, 6), scale_factor=None, mode='bicubic', align_corners=True),
        cpp_options_args='''F::InterpolateFuncOptions()
                            .size(std::vector<int64_t>({4, 6}))
                            .scale_factor(c10::nullopt)
                            .mode(torch::kBicubic)
                            .align_corners(true)''',
        input_size=(1, 2, 4, 4),
        fullname='interpolate_bicubic_tuple_2d_align_corners',
        pickle=False,
    ),
    dict(
        constructor=wrap_functional(F.interpolate, size=None, scale_factor=(2., 1.),
                                    mode='bicubic', align_corners=True),
        cpp_options_args='''F::InterpolateFuncOptions()
                            .size(c10::nullopt)
                            .scale_factor(std::vector<double>({2., 1.}))
                            .mode(torch::kBicubic)
                            .align_corners(true)''',
        input_size=(1, 2, 4, 4),
        fullname='interpolate_bicubic_scale_tuple_skewed_2d_align_corners',
        pickle=False,
    ),
    dict(
        constructor=wrap_functional(F.interpolate, size=12, scale_factor=None, mode='nearest'),
        cpp_options_args='''F::InterpolateFuncOptions()
                            .size(std::vector<int64_t>({12, 12, 12}))
                            .scale_factor(c10::nullopt)
                            .mode(torch::kNearest)''',
        input_size=(1, 2, 4, 4, 4),
        fullname='interpolate_nearest_3d',
        pickle=False,
    ),
    dict(
        constructor=wrap_functional(F.interpolate, size=12, scale_factor=None, mode='nearest'),
        cpp_options_args='''F::InterpolateFuncOptions()
                            .size(std::vector<int64_t>({12, 12, 12}))
                            .scale_factor(c10::nullopt)
                            .mode(torch::kNearest)''',
        input_size=(0, 2, 4, 4, 4),
        fullname='interpolate_nearest_3d_zero_dim',
        pickle=False,
    ),
    dict(
        constructor=wrap_functional(F.interpolate, size=(12, 16, 16), scale_factor=None, mode='nearest'),
        cpp_options_args='''F::InterpolateFuncOptions()
                            .size(std::vector<int64_t>({12, 16, 16}))
                            .scale_factor(c10::nullopt)
                            .mode(torch::kNearest)''',
        input_size=(1, 2, 3, 4, 4),
        fullname='interpolate_nearest_tuple_3d',
        pickle=False,
    ),
    dict(
        constructor=wrap_functional(F.interpolate, size=None, scale_factor=4., mode='nearest'),
        cpp_options_args='''F::InterpolateFuncOptions()
                            .size(c10::nullopt)
                            .scale_factor(std::vector<double>({4., 4., 4.}))
                            .mode(torch::kNearest)''',
        input_size=(1, 2, 4, 4, 4),
        fullname='interpolate_nearest_scale_3d',
        pickle=False,
    ),
    dict(
        constructor=wrap_functional(F.interpolate, size=12, scale_factor=None, mode='trilinear', align_corners=False),
        cpp_options_args='''F::InterpolateFuncOptions()
                            .size(std::vector<int64_t>({12, 12, 12}))
                            .scale_factor(c10::nullopt)
                            .mode(torch::kTrilinear)
                            .align_corners(false)''',
        input_size=(1, 2, 4, 4, 4),
        fullname='interpolate_trilinear_3d',
        pickle=False,
    ),
    dict(
        constructor=wrap_functional(F.interpolate, size=12, scale_factor=None, mode='trilinear', align_corners=False),
        cpp_options_args='''F::InterpolateFuncOptions()
                            .size(std::vector<int64_t>({12, 12, 12}))
                            .scale_factor(c10::nullopt)
                            .mode(torch::kTrilinear)
                            .align_corners(false)''',
        input_size=(1, 2, 4, 4, 4),
        fullname='interpolate_trilinear_3d_alert_nondeterministic',
        pickle=False,
        test_cpu=False,
        decorator=expectedAlertNondeterministic('upsample_trilinear3d_backward_cuda', fn_has_device_arg=False)
    ),
    dict(
        constructor=wrap_functional(F.interpolate, size=12, scale_factor=None, mode='trilinear', align_corners=False),
        cpp_options_args='''F::InterpolateFuncOptions()
                            .size(std::vector<int64_t>({12, 12, 12}))
                            .scale_factor(c10::nullopt)
                            .mode(torch::kTrilinear)
                            .align_corners(false)''',
        input_size=(0, 2, 4, 4, 4),
        fullname='interpolate_trilinear_3d_zero_dim',
        pickle=False,
    ),
    dict(
        constructor=wrap_functional(F.interpolate, size=(4, 6, 6),
                                    scale_factor=None, mode='trilinear', align_corners=False),
        cpp_options_args='''F::InterpolateFuncOptions()
                            .size(std::vector<int64_t>({4, 6, 6}))
                            .scale_factor(c10::nullopt)
                            .mode(torch::kTrilinear)
                            .align_corners(false)''',
        input_size=(1, 2, 2, 3, 3),
        fullname='interpolate_trilinear_tuple_3d',
        pickle=False,
    ),
    dict(
        constructor=wrap_functional(F.interpolate, size=None, scale_factor=3., mode='trilinear', align_corners=False),
        cpp_options_args='''F::InterpolateFuncOptions()
                            .size(c10::nullopt)
                            .scale_factor(std::vector<double>({3., 3., 3.}))
                            .mode(torch::kTrilinear)
                            .align_corners(false)''',
        input_size=(1, 2, 3, 4, 4),
        fullname='interpolate_trilinear_scale_3d',
        # See https://github.com/pytorch/pytorch/issues/5006
        precision=3e-4,
        pickle=False,
    ),
    dict(
        constructor=wrap_functional(F.interpolate, size=(4, 6, 6), scale_factor=None,
                                    mode='trilinear', align_corners=True),
        cpp_options_args='''F::InterpolateFuncOptions()
                            .size(std::vector<int64_t>({4, 6, 6}))
                            .scale_factor(c10::nullopt)
                            .mode(torch::kTrilinear)
                            .align_corners(true)''',
        input_size=(1, 2, 2, 3, 3),
        fullname='interpolate_trilinear_tuple_3d_align_corners',
        pickle=False,
    ),
    dict(
        constructor=wrap_functional(F.interpolate, size=None, scale_factor=3., mode='trilinear', align_corners=True),
        cpp_options_args='''F::InterpolateFuncOptions()
                            .size(c10::nullopt)
                            .scale_factor(std::vector<double>({3., 3., 3.}))
                            .mode(torch::kTrilinear)
                            .align_corners(true)''',
        input_size=(1, 2, 3, 4, 4),
        fullname='interpolate_trilinear_scale_3d_align_corners',
        # See https://github.com/pytorch/pytorch/issues/5006
        precision=3e-4,
        pickle=False,
    ),


    dict(
        module_name='AdaptiveMaxPool1d',
        constructor_args=(3,),
        cpp_constructor_args='torch::nn::AdaptiveMaxPool1dOptions(3)',
        input_fn=lambda: _rand_tensor_non_equal(1, 3, 5),
    ),
    dict(
        module_name='AdaptiveMaxPool2d',
        constructor_args=(3,),
        cpp_constructor_args='torch::nn::AdaptiveMaxPool2dOptions(3)',
        input_fn=lambda: _rand_tensor_non_equal(1, 3, 5, 6),
        desc='single',
    ),
    dict(
        module_name='AdaptiveMaxPool2d',
        constructor_args=(3,),
        cpp_constructor_args='torch::nn::AdaptiveMaxPool2dOptions(3)',
        input_fn=lambda: _rand_tensor_non_equal(1, 3, 5, 6),
        desc='alert_nondeterministic',
        test_cpu=False,
        decorator=expectedAlertNondeterministic('adaptive_max_pool2d_backward_cuda', fn_has_device_arg=False)
    ),
    dict(
        module_name='AdaptiveMaxPool2d',
        constructor_args=((3, 4),),
        cpp_constructor_args='torch::nn::AdaptiveMaxPool2dOptions({3, 4})',
        input_fn=lambda: _rand_tensor_non_equal(1, 3, 5, 6),
        desc='tuple',
    ),
    dict(
        module_name='AdaptiveMaxPool2d',
        constructor_args=((3, None),),
        cpp_constructor_args='torch::nn::AdaptiveMaxPool2dOptions({3, c10::nullopt})',
        input_fn=lambda: _rand_tensor_non_equal(1, 3, 5, 6),
        desc='tuple_none',
    ),
    dict(
        module_name='AdaptiveMaxPool3d',
        constructor_args=(3,),
        cpp_constructor_args='torch::nn::AdaptiveMaxPool3dOptions(3)',
        input_fn=lambda: _rand_tensor_non_equal(2, 3, 5, 6, 7),
        desc='single',
    ),
    dict(
        module_name='AdaptiveMaxPool3d',
        constructor_args=((3, 4, 5),),
        cpp_constructor_args='torch::nn::AdaptiveMaxPool3dOptions({3, 4, 5})',
        input_fn=lambda: _rand_tensor_non_equal(2, 3, 5, 6, 7),
        desc='tuple',
    ),
    dict(
        module_name='AdaptiveMaxPool3d',
        constructor_args=((3, None, 5),),
        cpp_constructor_args='torch::nn::AdaptiveMaxPool3dOptions({3, c10::nullopt, 5})',
        input_fn=lambda: _rand_tensor_non_equal(2, 3, 5, 6, 7),
        desc='tuple_none',
    ),
    dict(
        module_name='AdaptiveMaxPool3d',
        constructor_args=(3,),
        cpp_constructor_args='torch::nn::AdaptiveMaxPool3dOptions(3)',
        input_fn=lambda: _rand_tensor_non_equal(2, 3, 12, 9, 3),
        desc='single_nonatomic',
    ),
    dict(
        module_name='AdaptiveMaxPool3d',
        constructor_args=((3, 4, 5),),
        cpp_constructor_args='torch::nn::AdaptiveMaxPool3dOptions({3, 4, 5})',
        input_fn=lambda: _rand_tensor_non_equal(2, 3, 6, 4, 10),
        desc='tuple_nonatomic',
    ),
    dict(
        module_name='AdaptiveAvgPool1d',
        constructor_args=(3,),
        cpp_constructor_args='torch::nn::AdaptiveAvgPool1dOptions(3)',
        input_fn=lambda: torch.rand(1, 3, 5),
    ),
    dict(
        module_name='AdaptiveAvgPool1d',
        constructor_args=(1,),
        cpp_constructor_args='torch::nn::AdaptiveAvgPool1dOptions(1)',
        input_fn=lambda: torch.rand(1, 3, 5),
        desc='one_output',
    ),
    dict(
        module_name='AdaptiveAvgPool2d',
        constructor_args=(3,),
        cpp_constructor_args='torch::nn::AdaptiveAvgPool2dOptions(3)',
        input_fn=lambda: torch.rand(1, 3, 5, 6),
        desc='single',
    ),
    dict(
        module_name='AdaptiveAvgPool2d',
        constructor_args=(3,),
        cpp_constructor_args='torch::nn::AdaptiveAvgPool2dOptions(3)',
        input_fn=lambda: torch.rand(1, 3, 5, 6),
        desc='alert_nondeterministic',
        test_cpu=False,
        decorator=expectedAlertNondeterministic('adaptive_avg_pool2d_backward_cuda', fn_has_device_arg=False)
    ),
    dict(
        module_name='AdaptiveAvgPool2d',
        constructor_args=(1,),
        cpp_constructor_args='torch::nn::AdaptiveAvgPool2dOptions(1)',
        input_fn=lambda: torch.rand(1, 3, 5, 6),
        desc='single_1x1output',
    ),
    dict(
        module_name='AdaptiveAvgPool2d',
        constructor_args=((3, 4),),
        cpp_constructor_args='torch::nn::AdaptiveAvgPool2dOptions({3, 4})',
        input_fn=lambda: torch.rand(1, 3, 5, 6),
        desc='tuple',
    ),
    dict(
        module_name='AdaptiveAvgPool2d',
        constructor_args=((3, None),),
        cpp_constructor_args='torch::nn::AdaptiveAvgPool2dOptions({3, c10::nullopt})',
        input_fn=lambda: torch.rand(1, 3, 5, 6),
        desc='tuple_none',
    ),
    dict(
        module_name='AdaptiveAvgPool3d',
        constructor_args=(3,),
        cpp_constructor_args='torch::nn::AdaptiveAvgPool3dOptions(3)',
        input_fn=lambda: torch.rand(2, 3, 5, 2, 7),
        desc='single',
    ),
    dict(
        module_name='AdaptiveAvgPool3d',
        constructor_args=(3,),
        cpp_constructor_args='torch::nn::AdaptiveAvgPool3dOptions(3)',
        input_fn=lambda: torch.rand(2, 3, 5, 2, 7),
        desc='alert_nondeterministic',
        test_cpu=False,
        decorator=expectedAlertNondeterministic('adaptive_avg_pool3d_backward_cuda', fn_has_device_arg=False)
    ),
    dict(
        module_name='AdaptiveAvgPool3d',
        constructor_args=((3, 4, 5),),
        cpp_constructor_args='torch::nn::AdaptiveAvgPool3dOptions({3, 4, 5})',
        input_fn=lambda: torch.rand(2, 3, 5, 3, 7),
        desc='tuple',
    ),
    dict(
        module_name='AdaptiveAvgPool3d',
        constructor_args=((None, 4, 5),),
        cpp_constructor_args='torch::nn::AdaptiveAvgPool3dOptions({c10::nullopt, 4, 5})',
        input_fn=lambda: torch.rand(2, 3, 5, 3, 7),
        desc='tuple_none',
    ),
    dict(
        module_name='SELU',
        input_size=(3, 2, 5),
        check_inplace=True
    ),
    dict(
        module_name='SELU',
        input_size=(),
        check_inplace=True,
        desc='scalar'
    ),
    dict(
        module_name='CELU',
        input_size=(3, 2, 5),
        constructor_args=(2.,),
        cpp_constructor_args='torch::nn::CELUOptions().alpha(2.)',
        check_inplace=True,
        reference_fn=lambda x, *_: torch.where(x >= 0, x, 2. * ((.5 * x).exp() - 1)),
    ),
    dict(
        module_name='CELU',
        input_size=(),
        constructor_args=(2.,),
        cpp_constructor_args='torch::nn::CELUOptions().alpha(2.)',
        check_inplace=True,
        reference_fn=lambda x, *_: torch.where(x >= 0, x, 2. * ((.5 * x).exp() - 1)),
        desc='scalar'
    ),
    dict(
        module_name='GLU',
        input_size=(5, 6),
    ),
    dict(
        module_name='GLU',
        constructor_args=(1,),
        cpp_constructor_args='torch::nn::GLUOptions(1)',
        input_size=(5, 6, 7),
        desc='dim',
    ),
    dict(
        module_name='GELU',
        input_size=(),
        desc='scalar',
        reference_fn=lambda x, *_: x * 0.5 * (1.0 + torch.erf(x / math.sqrt(2.0))),
    ),
    dict(
        module_name='GELU',
        input_size=(3, 2, 5),
        reference_fn=lambda x, *_: x * 0.5 * (1.0 + torch.erf(x / math.sqrt(2.0))),
    ),
    dict(
        module_name='SiLU',
        input_size=(),
        desc='scalar',
        reference_fn=lambda x, *_: x * torch.sigmoid(x),
    ),
    dict(
        module_name='SiLU',
        input_size=(5, 6, 7),
        reference_fn=lambda x, *_: x * torch.sigmoid(x),
    ),
    dict(
        constructor=wrap_functional(F.softmax, dim=-1),
        cpp_options_args='F::SoftmaxFuncOptions(-1)',
        input_size=(2, 128),  # trigger the last-dim algo in CUDA
        fullname='softmax_lastdim',
        pickle=False,
    ),
    dict(
        constructor=wrap_functional(F.softmax, dim=1, dtype=torch.float64),
        cpp_options_args='F::SoftmaxFuncOptions(1).dtype(torch::kFloat64)',
        input_size=(2, 128),
        fullname='softmax_lastdim_dtype',
        pickle=False,
        test_cuda=False
    ),
    dict(
        constructor=wrap_functional(F.softmax, dim=1),
        cpp_options_args='F::SoftmaxFuncOptions(1)',
        input_size=(2, 128, 2, 2),  # trigger special case of spatial CUDA algo
        fullname='softmax_spatial_special',
        pickle=False,
        test_cuda=(not TEST_WITH_ROCM)
    ),
    dict(
        constructor=wrap_functional(F.softmax, dim=1),
        cpp_options_args='F::SoftmaxFuncOptions(1)',
        input_size=(2, 2, 4, 4),  # regular spatial algorithm
        fullname='softmax_spatial',
        pickle=False,
    ),
    dict(
        constructor=wrap_functional(F.softmax, dim=1, dtype=torch.float64),
        cpp_options_args='F::SoftmaxFuncOptions(1).dtype(torch::kFloat64)',
        input_size=(2, 2, 4, 4),  # regular spatial algorithm
        fullname='softmax_spatial_dtype',
        pickle=False,
        test_cuda=False
    ),
    dict(
        constructor=wrap_functional(F.softmax, dim=0),
        cpp_options_args='F::SoftmaxFuncOptions(0)',
        input_size=(2, 3, 4, 5),
        fullname='softmax_functional_dim0',
        test_cuda=False,
        pickle=False,
    ),
    dict(
        constructor=wrap_functional(F.softmax, dim=3),
        cpp_options_args='F::SoftmaxFuncOptions(3)',
        input_size=(2, 3, 4, 5),
        fullname='softmax_functional_dim3',
        test_cuda=False,
        pickle=False,
    ),
    dict(
        constructor=wrap_functional(F.softmax, dim=-1),
        cpp_options_args='F::SoftmaxFuncOptions(-1)',
        input_size=(),
        fullname='softmax_functional_scalar',
        test_cuda=False,
        pickle=False,
    ),
    dict(
        constructor=wrap_functional(F.log_softmax, dim=-1),
        cpp_options_args='F::LogSoftmaxFuncOptions(-1)',
        input_size=(2, 128),  # trigger the last-dim algo in CUDA
        fullname='log_softmax_lastdim',
        pickle=False,
    ),
    dict(
        constructor=wrap_functional(F.log_softmax, dim=1),
        cpp_options_args='F::LogSoftmaxFuncOptions(1)',
        input_size=(2, 128, 2, 2),  # trigger special case of spatial CUDA algo
        fullname='log_softmax_spatial_special',
        pickle=False,
        test_cuda=(not TEST_WITH_ROCM)
    ),
    dict(
        constructor=wrap_functional(F.log_softmax, dim=1),
        cpp_options_args='F::LogSoftmaxFuncOptions(1)',
        input_size=(2, 2, 4, 4),  # regular spatial algorithm
        fullname='log_softmax_spatial',
        pickle=False,
    ),
    dict(
        constructor=wrap_functional(F.log_softmax, dim=0),
        cpp_options_args='F::LogSoftmaxFuncOptions(0)',
        input_size=(2, 3, 4, 5),
        fullname='log_softmax_dim0',
        pickle=False,
    ),
    dict(
        constructor=wrap_functional(F.log_softmax, dim=3),
        cpp_options_args='F::LogSoftmaxFuncOptions(3)',
        input_size=(2, 3, 4, 5),
        fullname='log_softmax_dim3',
        pickle=False,
    ),
    dict(
        constructor=wrap_functional(F.log_softmax, dim=0),
        cpp_options_args='F::LogSoftmaxFuncOptions(0)',
        input_size=(),
        fullname='log_softmax_scalar',
        pickle=False,
    ),


    dict(
        fullname='Unfold',
        constructor=lambda: nn.Unfold((2, 2), (1, 1), (0, 0), (1, 1)),
        cpp_constructor_args='torch::nn::UnfoldOptions({2, 2}).dilation({1, 1}).padding({0, 0}).stride({1, 1})',
        input_size=(2, 4, 3, 3),
        check_gradgrad=False,
        test_cuda=True,
    ),
    dict(
        fullname='Fold',
        constructor=lambda: nn.Fold((3, 3), (2, 2), (1, 1), (0, 0), (1, 1)),
        cpp_constructor_args='torch::nn::FoldOptions({3, 3}, {2, 2}).dilation({1, 1}).padding({0, 0}).stride({1, 1})',
        input_size=(2, 16, 4),
        check_gradgrad=False,
        test_cuda=True,
    ),
    dict(
        fullname='Unfold_int_input',
        constructor=lambda: nn.Unfold(2, 1, 0, 1),
        cpp_constructor_args='torch::nn::UnfoldOptions(2).dilation(1).padding(0).stride(1)',
        input_size=(2, 4, 3, 3),
        check_gradgrad=False,
        test_cuda=True,
    ),
    dict(
        fullname='Fold_int_input',
        constructor=lambda: nn.Fold(3, 2, 1, 0, 1),
        cpp_constructor_args='torch::nn::FoldOptions(3, 2).dilation(1).padding(0).stride(1)',
        input_size=(2, 16, 4),
        check_gradgrad=False,
        test_cuda=True,
    ),
    dict(
        module_name='Threshold',
        constructor_args=(2., 1.),
        cpp_constructor_args='torch::nn::ThresholdOptions(2., 1.)',
        input_size=(),
        check_inplace=True,
        desc='threshold_value_scalar'
    ),

    dict(
        module_name='ReLU',
        input_size=(),
        check_inplace=True,
        desc='scalar'
    ),
    dict(
        module_name='ReLU6',
        input_size=(),
        check_inplace=True,
        desc='scalar'
    ),
    dict(
        module_name='RReLU',
        constructor_args=(0.1, 0.9),
        cpp_constructor_args='torch::nn::RReLUOptions().lower(0.1).upper(0.9)',
        input_size=(),
        desc='with_up_down_scalar',
        test_cuda=False,
    ),
    dict(
        module_name='Hardtanh',
        input_size=(),
        reference_fn=lambda i, *_: i.clamp(-1, 1),
        desc='scalar'
    ),
    dict(
        module_name='Sigmoid',
        input_size=(),
        desc='scalar',
    ),
    dict(
        module_name='Tanh',
        input_size=(),
        desc='scalar',
    ),
    dict(
        module_name='Softmax',
        constructor_args=(0,),
        cpp_constructor_args='torch::nn::SoftmaxOptions(0)',
        input_size=(),
        reference_fn=lambda i, *_: torch.exp(i).div(torch.exp(i).sum(0, True)),
        desc='scalar',
    ),
    dict(
        module_name='LogSoftmax',
        constructor_args=(0,),
        cpp_constructor_args='torch::nn::LogSoftmaxOptions(0)',
        input_size=(),
        reference_fn=lambda i, *_: torch.exp(i).div_(torch.exp(i).sum(0, False)).log_(),
        desc='multiparam_scalar',
    ),
    dict(
        module_name='ELU',
        constructor_args=(2.,),
        cpp_constructor_args='torch::nn::ELUOptions().alpha(2.)',
        input_size=(),
        desc='scalar',
    ),
    dict(
        module_name='Hardshrink',
        constructor_args=(2.,),
        cpp_constructor_args='torch::nn::HardshrinkOptions(2.)',
        input_size=(),
        desc='scalar',
    ),
    dict(
        module_name='LeakyReLU',
        constructor_args=(0.5,),
        cpp_constructor_args='torch::nn::LeakyReLUOptions().negative_slope(0.5)',
        input_size=(),
        check_inplace=True,
        desc='with_negval_scalar'
    ),
    dict(
        module_name='LogSigmoid',
        input_size=(),
        reference_fn=lambda i, *_: i.sigmoid().log(),
        desc='scalar'
    ),
    dict(
        module_name='Softplus',
        constructor_args=(2, -100),
        cpp_constructor_args='torch::nn::SoftplusOptions().beta(2).threshold(-100)',
        input_size=(),
        reference_fn=(
            lambda i, *_: ((i * 2) > -100).type_as(i) * i
            + ((i * 2) <= -100).type_as(i) * 1.0 / 2.0 * torch.log(1 + torch.exp(2 * i))
        ),
        desc='beta_threshold_scalar',
    ),
    dict(
        module_name='Softshrink',
        constructor_args=(1,),
        cpp_constructor_args='torch::nn::SoftshrinkOptions(1)',
        input_size=(),
        desc='lambda_scalar',
    ),
    dict(
        module_name='PReLU',
        input_size=(),
        reference_fn=lambda i, p, _: torch.clamp(i, min=0) + torch.clamp(i, max=0) * p[0][0],
        desc='scalar',
    ),
    dict(
        module_name='Softsign',
        input_size=(),
        reference_fn=lambda i, *_: i.div(1 + torch.abs(i)),
        desc='scalar',
    ),
    dict(
        module_name='Softmin',
        constructor_args=(0,),
        cpp_constructor_args='torch::nn::SoftminOptions(0)',
        input_size=(),
        desc='scalar',
    ),
    dict(
        module_name='Tanhshrink',
        input_size=(),
        desc='scalar',
    ),
    dict(
        fullname='Padding12_1dcircular',
        constructor=wrap_functional(F.pad, pad=(1, 2), mode='circular'),
        cpp_options_args='F::PadFuncOptions({1, 2}).mode(torch::kCircular)',
        input_fn=lambda: torch.arange(6, out=torch.DoubleTensor()).reshape([1, 2, 3]),
        reference_fn=lambda i, *_: padding1d_circular(i, (1, 2)),
        skip_double=TEST_WITH_ROCM,
        pickle=False,
    ),
    dict(
        fullname='Padding31_1dcircular',
        constructor=wrap_functional(F.pad, pad=(3, 1), mode='circular'),
        cpp_options_args='F::PadFuncOptions({3, 1}).mode(torch::kCircular)',
        input_fn=lambda: torch.arange(6, out=torch.DoubleTensor()).reshape([1, 2, 3]),
        reference_fn=lambda i, *_: padding1d_circular(i, (3, 1)),
        skip_double=TEST_WITH_ROCM,
        pickle=False,
    ),
    dict(
        fullname='Padding33_1dcircular',
        constructor=wrap_functional(F.pad, pad=(3, 3), mode='circular'),
        cpp_options_args='F::PadFuncOptions({3, 3}).mode(torch::kCircular)',
        input_fn=lambda: torch.arange(6, out=torch.DoubleTensor()).reshape([1, 2, 3]),
        reference_fn=lambda i, *_: padding1d_circular(i, (3, 3)),
        skip_double=TEST_WITH_ROCM,
        pickle=False,
    ),
    dict(
        fullname='Padding1221_2dcircular',
        constructor=wrap_functional(F.pad, pad=(1, 2, 2, 1), mode='circular'),
        cpp_options_args='F::PadFuncOptions({1, 2, 2, 1}).mode(torch::kCircular)',
        input_fn=lambda: torch.arange(6, out=torch.DoubleTensor()).reshape([1, 1, 2, 3]),
        reference_fn=lambda i, *_: padding2d_circular(i, (1, 2, 2, 1)),
        skip_double=TEST_WITH_ROCM,
        pickle=False,
    ),
    dict(
        fullname='Padding2322_2dcircular',
        constructor=wrap_functional(F.pad, pad=(2, 3, 2, 2), mode='circular'),
        cpp_options_args='F::PadFuncOptions({2, 3, 2, 2}).mode(torch::kCircular)',
        input_fn=lambda: torch.arange(6, out=torch.DoubleTensor()).reshape([1, 1, 2, 3]),
        reference_fn=lambda i, *_: padding2d_circular(i, (2, 3, 2, 2)),
        skip_double=TEST_WITH_ROCM,
        pickle=False,
    ),
    dict(
        fullname='Padding3331_2dcircular',
        constructor=wrap_functional(F.pad, pad=(3, 3, 3, 1), mode='circular'),
        cpp_options_args='F::PadFuncOptions({3, 3, 3, 1}).mode(torch::kCircular)',
        input_fn=lambda: torch.arange(9, out=torch.DoubleTensor()).reshape([1, 1, 3, 3]),
        reference_fn=lambda i, *_: padding2d_circular(i, (3, 3, 3, 1)),
        skip_double=TEST_WITH_ROCM,
        pickle=False,
    ),
    dict(
        fullname='Padding122112_3dcircular',
        constructor=wrap_functional(F.pad, pad=(1, 2, 2, 1, 1, 2), mode='circular'),
        cpp_options_args='F::PadFuncOptions({1, 2, 2, 1, 1, 2}).mode(torch::kCircular)',
        input_fn=lambda: torch.arange(12, out=torch.DoubleTensor()).reshape([1, 1, 2, 2, 3]),
        reference_fn=lambda i, *_: padding3d_circular(i, (1, 2, 2, 1, 1, 2)),
        skip_double=TEST_WITH_ROCM,
        pickle=False,
    ),
    dict(
        fullname='Padding322112_3dcircular',
        constructor=wrap_functional(F.pad, pad=(3, 2, 2, 1, 1, 2), mode='circular'),
        cpp_options_args='F::PadFuncOptions({3, 2, 2, 1, 1, 2}).mode(torch::kCircular)',
        input_fn=lambda: torch.arange(12, out=torch.DoubleTensor()).reshape([1, 1, 2, 2, 3]),
        reference_fn=lambda i, *_: padding3d_circular(i, (3, 2, 2, 1, 1, 2)),
        skip_double=TEST_WITH_ROCM,
        pickle=False,
    ),
    dict(
        fullname='Padding332122_3dcircular',
        constructor=wrap_functional(F.pad, pad=(3, 3, 2, 1, 2, 2), mode='circular'),
        cpp_options_args='F::PadFuncOptions({3, 3, 2, 1, 2, 2}).mode(torch::kCircular)',
        input_fn=lambda: torch.arange(12, out=torch.DoubleTensor()).reshape([1, 1, 2, 2, 3]),
        reference_fn=lambda i, *_: padding3d_circular(i, (3, 3, 2, 1, 2, 2)),
        skip_double=TEST_WITH_ROCM,
        pickle=False,
    ),
    dict(
        module_name='TransformerEncoderLayer',
        constructor_args=(4, 2, 16, 0.0),
        cpp_constructor_args='''torch::nn::TransformerEncoderLayerOptions(4, 2)
                                .dim_feedforward(16)
                                .dropout(0.0)''',
        input_size=(2, 3, 4),
        desc='relu_activation',
    ),
    dict(
        module_name='TransformerEncoderLayer',
        constructor_args=(4, 2, 8, 0.0, 'gelu'),
        cpp_constructor_args='''torch::nn::TransformerEncoderLayerOptions(4, 2)
                                .dim_feedforward(8)
                                .dropout(0.0)
                                .activation(torch::kGELU)''',
        input_size=(2, 3, 4),
        check_gradgrad=False,
        desc='gelu_activation',
    ),
    dict(
        module_name='TransformerDecoderLayer',
        constructor_args=(4, 2, 8, 0.0),
        cpp_constructor_args='''torch::nn::TransformerDecoderLayerOptions(4, 2)
                                .dim_feedforward(8)
                                .dropout(0.0)''',
        input_fn=lambda: (torch.rand(3, 3, 4), torch.rand(2, 3, 4)),
        check_gradgrad=False,
        desc='relu_activation',
    ),
    dict(
        module_name='TransformerDecoderLayer',
        constructor_args=(4, 2, 8, 0.0, 'gelu'),
        cpp_constructor_args='''torch::nn::TransformerDecoderLayerOptions(4, 2)
                                .dim_feedforward(8)
                                .dropout(0.0)
                                .activation(torch::kGELU)''',
        input_fn=lambda: (torch.rand(3, 3, 4), torch.rand(2, 3, 4)),
        check_gradgrad=False,
        desc='gelu_activation',
    ),
    dict(
        module_name='Transformer',
        constructor_args=(4, 2, 2, 2, 8, 0.0, "relu"),
        cpp_constructor_args='''torch::nn::TransformerOptions()
                                .d_model(4)
                                .nhead(2)
                                .num_encoder_layers(2)
                                .num_decoder_layers(2)
                                .dim_feedforward(8)
                                .dropout(0.0)
                                .activation(torch::kReLU)''',
        input_fn=lambda:(torch.rand(3, 3, 4), torch.rand(2, 3, 4), torch.rand(3, 3)),
        check_gradgrad=False,
        desc='multilayer_coder'
    )
]

# add conv padding mode tests:
for padding_mode, cpp_padding_mode in zip(
        ['reflect', 'circular', 'replicate', 'zeros'],
        ['torch::kReflect', 'torch::kCircular', 'torch::kReplicate', 'torch::kZeros']):
    # conv signature:
    #     in_channels, out_channels, kernel_size, stride=1,
    #     padding=0, dilation=1, groups=1,
    #     bias=True, padding_mode='zeros'
    for d in (1, 2, 3):
        if d == 3 and padding_mode == 'reflect':
            # FIXME: remove after implementing reflection pad 3d
            #        https://github.com/pytorch/pytorch/issues/27655
            continue
        padding = tuple(range(1, d + 1))
        cpp_padding = '{' + ', '.join(map(str, padding)) + '}'
        input_size = (2, 2) + (4,) * d
        output_size = (2, 3) + tuple(p + 1 for p in padding)  # simplified from `(4 + 2 * p - 3) // 2 + 1`
        new_module_tests.append(
            dict(
                module_name='Conv{}d'.format(d),
                constructor_args=(2, 3, 3, 2, padding, 1, 1, True, padding_mode),
                cpp_constructor_args='''torch::nn::Conv{}dOptions(2, 3, 3)
                                        .stride(2)
                                        .padding({})
                                        .dilation(1)
                                        .groups(1)
                                        .bias(true)
                                        .padding_mode({})'''.format(d, cpp_padding, cpp_padding_mode),
                input_size=input_size,
                output_size=output_size,
                cudnn=True,
                desc='{}_stride2_pad2'.format(padding_mode),
                with_tf32=True,
                tf32_precision=0.05
            ),
        )


def kldivloss_reference(input, target, reduction='mean'):
    safe_target = target * (target > 0).type_as(target)
    safe_target_log = (safe_target + (target <= 0).type_as(target)).log()
    result = safe_target * (safe_target_log - input)
    if reduction == 'mean':
        return result.mean()
    elif reduction == 'sum':
        return result.sum()
    elif reduction == 'batchmean' and results.dim() != 0:
        return result.sum() / result.size(0)
    return result

def kldivloss_log_target_reference(input, target, reduction='mean'):
    result = torch.exp(target) * (target - input)
    if reduction == 'mean':
        return result.mean()
    elif reduction == 'sum':
        return result.sum()
    elif reduction == 'batchmean' and results.dim() != 0:
        return result.sum() / result.size(0)
    return result


def nlllossNd_reference(input, target, weight=None, ignore_index=-100,
                        reduction='mean'):
    assert input.dim() >= 3
    N = input.size(0)
    C = input.size(1)
    out_size = (N,) + input.size()[2:]
    output = torch.zeros(out_size).type_as(input)

    if weight is None:
        weight = torch.ones(C).type_as(input)
    total_weight = 0
    for tup in product(*[range(size) for size in out_size]):
        t_nx = target[tup]
        norm = 0. if ignore_index == t_nx else weight[t_nx].item()
        input_index = list(tup)
        input_index.insert(1, t_nx)
        output[tup] = -input[tuple(input_index)] * norm
        total_weight += norm

    if reduction == 'mean':
        return output.sum() / total_weight
    elif reduction == 'sum':
        return output.sum()
    return output


def nllloss_reference(input, target, weight=None, ignore_index=-100,
                      reduction='mean'):

    def nll_loss_helper(input, target, weight, ignore_index):
        if target == ignore_index:
            return (0, 0)
        norm = 1 if weight is None else weight[target]
        result = -input[target] * norm
        return (result, norm)

    losses_and_weights = [nll_loss_helper(i, t, weight, ignore_index)
                          for i, t in zip(input, target)]
    losses, weights = zip(*losses_and_weights)
    losses_tensor = input.new_tensor(losses)
    if reduction == 'mean':
        return sum(losses_tensor) / sum(weights)
    elif reduction == 'sum':
        return sum(losses_tensor)
    else:
        return losses_tensor


def smoothl1loss_reference(input, target, reduction='mean'):
    abs_diff = (input - target).abs()
    ge_one_mask = (abs_diff >= 1).type_as(abs_diff)
    lt_one_mask = (abs_diff < 1).type_as(abs_diff)
    output = ge_one_mask * (abs_diff - 0.5) + lt_one_mask * 0.5 * (abs_diff ** 2)
    if reduction == 'mean':
        return output.mean()
    elif reduction == 'sum':
        return output.sum()
    return output


def _multilabelmarginloss_reference(input, target):
    targets = []
    for target_index in target:
        if target_index < 0:
            break
        targets.append(target_index)

    sum = 0
    for target_index in targets:
        for i in range(0, len(input)):
            if i not in targets:
                sum += max(0, 1 - input[target_index] + input[i])

    return sum


def multilabelmarginloss_reference(input, target, reduction='mean'):
    # make everything 2-dimensional
    input_dim = input.dim()
    if input.dim() < 2:
        assert target.dim() < 2
        input = input.unsqueeze(0) if input.dim() == 1 else input.unsqueeze(0).unsqueeze(0)
        target = target.unsqueeze(0) if target.dim() == 1 else target.unsqueeze(0).unsqueeze(0)

    n = input.size(0)
    dim = input.size(1)
    output = input.new(n).zero_()
    for i in range(0, n):
        output[i] = _multilabelmarginloss_reference(input[i], target[i])

    if reduction == 'mean':
        return output.mean() / dim
    elif reduction == 'sum':
        return output.sum() / dim
    elif input_dim < 2:
        # we know we have (1, C) X (1, C) -> (1,), so squeeze will get us
        # back to correct dimensionality
        return output.squeeze() / dim
    else:
        return output / dim


def hingeembeddingloss_reference(input, target, margin=1.0, reduction='mean'):
    margin_clamp = (margin - input).clamp(min=0).type_as(input)
    output = torch.where(target == 1, input, margin_clamp)

    if reduction == 'mean':
        return output.mean()
    elif reduction == 'sum':
        return output.sum()
    return output


def softmarginloss_reference(input, target, reduction='mean'):
    output = (1 + (-input * target).exp()).log()

    if reduction == 'mean':
        return output.mean()
    elif reduction == 'sum':
        return output.sum()
    return output


def _multimarginloss_reference(input, target_idx, p, margin, weight):
    if weight is None:
        weight = input.new(len(input)).fill_(1)

    output = 0
    for i in range(0, len(input)):
        if i != target_idx:
            output += max(0, weight[target_idx] * (margin - input[target_idx] + input[i]) ** p)
    return output


def multimarginloss_reference(input, target, p=1, margin=1, weight=None, reduction='mean'):
    if input.dim() < 2:
        input = input.unsqueeze(0) if input.dim() == 1 else input.unsqueeze(0).unsqueeze(0)

    target_dim = target.dim()
    if target.dim() == 0:
        target = target.unsqueeze(0)

    n = input.size(0)
    dim = input.size(1)
    output = input.new(n)
    for x in range(0, n):
        output[x] = _multimarginloss_reference(input[x], target[x], p, margin, weight)

    if reduction == 'mean':
        return output.mean() / dim
    elif reduction == 'sum':
        return output.sum() / dim
    elif target_dim == 0:
        return output.squeeze(0) / dim
    return output / dim


def cosineembeddingloss_reference(input1, input2, target, margin=0, reduction='mean'):
    def _cos(a, b):
        cos = a.new(a.size(0))
        for i in range(0, a.size(0)):
            cos[i] = (a[i] * b[i]).sum() / ((((a[i] * a[i]).sum() + 1e-12) * ((b[i] * b[i]).sum() + 1e-12)) ** 0.5)
        return cos

    output = torch.where(target == 1, 1 - _cos(input1, input2), (_cos(input1, input2) - margin).clamp(min=0))

    if reduction == 'mean':
        return output.mean()
    elif reduction == 'sum':
        return output.sum()
    return output


def tripletmarginloss_reference(anchor, positive, negative, margin=1.0, p=2, eps=1e-6, swap=False,
                                reduction='mean'):
    d_p = torch.pairwise_distance(anchor, positive, p, eps)
    d_n = torch.pairwise_distance(anchor, negative, p, eps)
    if swap:
        d_s = torch.pairwise_distance(positive, negative, p, eps)
        d_n = torch.min(d_n, d_s)

    output = torch.clamp(margin + d_p - d_n, min=0.0)
    if reduction == 'mean':
        return output.mean()
    elif reduction == 'sum':
        return output.sum()
    return output


def marginrankingloss_reference(input1, input2, target, margin=0, reduction='mean'):
    output = (-target * (input1 - input2) + margin).clamp(min=0)
    if reduction == 'mean':
        return output.mean()
    elif reduction == 'sum':
        return output.sum()
    return output


# this directly follows Graves et al's paper, in contrast to the production implementation, it does not use log-space
def ctcloss_reference(log_probs, targets, input_lengths, target_lengths, blank=0, reduction='mean'):
    input_lengths = torch.as_tensor(input_lengths, dtype=torch.long)
    target_lengths = torch.as_tensor(target_lengths, dtype=torch.long)
    dt = log_probs.dtype
    log_probs = log_probs.double()  # we need the accuracy as we are not in logspace
    targets = targets.long()
    cum_target_lengths = target_lengths.cumsum(0)
    losses = []
    for i in range(log_probs.size(1)):
        input_length = input_lengths[i].item()
        target_length = target_lengths[i].item()
        cum_target_length = cum_target_lengths[i].item()
        targets_prime = targets.new_full((2 * target_length + 1,), blank)
        if targets.dim() == 2:
            targets_prime[1::2] = targets[i, :target_length]
        else:
            targets_prime[1::2] = targets[cum_target_length - target_length:cum_target_length]
        probs = log_probs[:input_length, i].exp()
        alpha = log_probs.new_zeros((target_length * 2 + 1,))
        alpha[0] = probs[0, blank]
        alpha[1] = probs[0, targets_prime[1]]
        mask_third = (targets_prime[:-2] != targets_prime[2:])
        for t in range(1, input_length):
            alpha_next = alpha.clone()
            alpha_next[1:] += alpha[:-1]
            alpha_next[2:] += torch.where(mask_third, alpha[:-2], alpha.new_zeros(1))
            alpha = probs[t, targets_prime] * alpha_next
        losses.append(-alpha[-2:].sum().log()[None])
    output = torch.cat(losses, 0)
    if reduction == 'mean':
        return (output / target_lengths.to(dtype=output.dtype, device=output.device)).mean()
    elif reduction == 'sum':
        return output.sum()
    output = output.to(dt)
    return output


def padding1d_circular(input, pad):
    r""" input:
            [[[0., 1., 2.],
              [3., 4., 5.]]]
          pad: (1, 2)
          output:
            [[[2., 0., 1., 2., 0., 1.],
              [5., 3., 4., 5., 3., 4.]]]
    """
    return torch.cat([input[:, :, -pad[0]:], input,
                      input[:, :, 0:pad[1]]], dim=2)


def padding2d_circular(input, pad):
    r"""input:
             [[[[0., 1., 2],
                [3., 4., 5.]]]]
            pad: (1, 2, 2, 1)
    output:
        [[[[2., 0., 1., 2., 0., 1.],
           [5., 3., 4., 5., 3., 4.],
           [2., 0., 1., 2., 0., 1.],
           [5., 3., 4., 5., 3., 4.],
           [2., 0., 1., 2., 0., 1.]]]]
    """
    input = torch.cat([input[:, :, -pad[2]:], input, input[:, :, 0:pad[3]]], dim=2)
    return torch.cat([input[:, :, :, -pad[0]:], input, input[:, :, :, 0:pad[1]]], dim=3)


def padding3d_circular(input, pad):
    r"""input:
            [[[[[ 0.,  1.,  2.],
                [ 3.,  4.,  5.]],
               [[ 6.,  7.,  8.],
                [ 9., 10., 11.]]]]]
        pad: (1, 2, 2, 1, 1, 2)
        output: [[[[[ 8.,  6.,  7.,  8.,  6.,  7.],
               [11.,  9., 10., 11.,  9., 10.],
               [ 8.,  6.,  7.,  8.,  6.,  7.],
               [11.,  9., 10., 11.,  9., 10.],
               [ 8.,  6.,  7.,  8.,  6.,  7.]],

              [[ 2.,  0.,  1.,  2.,  0.,  1.],
               [ 5.,  3.,  4.,  5.,  3.,  4.],
               [ 2.,  0.,  1.,  2.,  0.,  1.],
               [ 5.,  3.,  4.,  5.,  3.,  4.],
               [ 2.,  0.,  1.,  2.,  0.,  1.]],

              [[ 8.,  6.,  7.,  8.,  6.,  7.],
               [11.,  9., 10., 11.,  9., 10.],
               [ 8.,  6.,  7.,  8.,  6.,  7.],
               [11.,  9., 10., 11.,  9., 10.],
               [ 8.,  6.,  7.,  8.,  6.,  7.]],

              [[ 2.,  0.,  1.,  2.,  0.,  1.],
               [ 5.,  3.,  4.,  5.,  3.,  4.],
               [ 2.,  0.,  1.,  2.,  0.,  1.],
               [ 5.,  3.,  4.,  5.,  3.,  4.],
               [ 2.,  0.,  1.,  2.,  0.,  1.]],

              [[ 8.,  6.,  7.,  8.,  6.,  7.],
               [11.,  9., 10., 11.,  9., 10.],
               [ 8.,  6.,  7.,  8.,  6.,  7.],
               [11.,  9., 10., 11.,  9., 10.],
               [ 8.,  6.,  7.,  8.,  6.,  7.]]]]]
    """
    input = torch.cat([input[:, :, -pad[4]:], input, input[:, :, 0:pad[5]]], dim=2)
    input = torch.cat([input[:, :, :, -pad[2]:], input, input[:, :, :, 0:pad[3]]], dim=3)
    return torch.cat([input[:, :, :, :, -pad[0]:], input, input[:, :, :, :, 0:pad[1]]], dim=4)


loss_reference_fns = {
    'KLDivLoss': kldivloss_reference,
    'KLDivLoss_log_target': kldivloss_log_target_reference,
    'NLLLoss': nllloss_reference,
    'NLLLossNd': nlllossNd_reference,
    'SmoothL1Loss': smoothl1loss_reference,
    'MultiLabelMarginLoss': multilabelmarginloss_reference,
    'HingeEmbeddingLoss': hingeembeddingloss_reference,
    'SoftMarginLoss': softmarginloss_reference,
    'MultiMarginLoss': multimarginloss_reference,
    'CosineEmbeddingLoss': cosineembeddingloss_reference,
    'TripletMarginLoss': tripletmarginloss_reference,
    'MarginRankingLoss': marginrankingloss_reference,
    'CTCLoss': ctcloss_reference,
}


criterion_tests = [
    dict(
        module_name='L1Loss',
        input_size=(2, 3, 4),
        target_fn=lambda: torch.randn((2, 3, 4), requires_grad=True),
        reference_fn=lambda i, t, _: 1. / i.numel() *
        sum((a - b).abs().sum() for a, b in zip(i, t)),
    ),
    dict(
        module_name='NLLLoss',
        input_fn=lambda: torch.rand(15, 10).log(),
        target_fn=lambda: torch.Tensor(15).uniform_().mul(10).floor().long(),
        reference_fn=lambda i, t, m:
            nllloss_reference(i, t, reduction=get_reduction(m)),
        check_sum_reduction=True,
        check_bfloat16=True,
    ),
    dict(
        module_name='NLLLoss',
        constructor_args=(None, None, 2),
        cpp_constructor_args='torch::nn::NLLLossOptions().weight({}).ignore_index(2)',
        input_fn=lambda: torch.rand(15, 10).log(),
        target_fn=lambda: torch.Tensor(15).uniform_().mul(10).floor().long(),
        reference_fn=lambda i, t, _: nllloss_reference(i, t, ignore_index=2),
        desc='ignore_index',
        check_bfloat16=True,
    ),
    dict(
        module_name='NLLLoss',
        constructor_args_fn=lambda: (torch.rand(10),),
        cpp_constructor_args='torch::nn::NLLLossOptions().weight(torch::rand(10))',
        input_fn=lambda: torch.rand(15, 10).add(1e-2).log(),
        target_fn=lambda: torch.Tensor(15).uniform_().mul(10).floor().long(),
        reference_fn=lambda i, t, m:
            nllloss_reference(i, t, weight=get_weight(m)),
        desc='weights',
        check_bfloat16=True,
    ),
    dict(
        module_name='NLLLoss',
        constructor_args_fn=lambda: (torch.rand(10), None, 2),
        cpp_constructor_args='torch::nn::NLLLossOptions().weight(torch::rand(10)).ignore_index(2)',
        input_fn=lambda: torch.rand(15, 10).add(1e-2).log(),
        target_fn=lambda: torch.Tensor(15).uniform_().mul(10).floor().long(),
        reference_fn=lambda i, t, m:
            nllloss_reference(i, t, weight=get_weight(m), ignore_index=2),
        desc='weights_ignore_index',
        check_bfloat16=True,
    ),
    dict(
        module_name='NLLLoss',
        constructor_args_fn=lambda: (torch.rand(10), None, -1),
        cpp_constructor_args='torch::nn::NLLLossOptions().weight(torch::rand(10)).ignore_index(-1)',
        input_fn=lambda: torch.rand(15, 10).add(1e-2).log(),
        target_fn=lambda: torch.Tensor(15).uniform_().mul(10 + 1).floor().long() - 1,
        reference_fn=lambda i, t, m:
            nllloss_reference(i, t, weight=get_weight(m), ignore_index=-1),
        desc='weights_ignore_index_neg',
        check_bfloat16=True,
    ),
    dict(
        module_name='KLDivLoss',
        input_fn=lambda: torch.rand(10, 10).log(),
        target_fn=lambda: torch.rand(10, 10),
        reference_fn=lambda i, t, m:
            kldivloss_reference(i, t, get_reduction(m)),
        check_sum_reduction=True,
    ),
    dict(
        module_name='KLDivLoss',
        input_fn=lambda: torch.rand(10, 10).log(),
        target_fn=lambda: torch.rand(10, 10),
        reference_fn=lambda i, t, m:
            kldivloss_log_target_reference(i, t.log(), get_reduction(m)),
        check_sum_reduction=True,
        desc='log_target',
    ),
    dict(
        module_name='MSELoss',
        input_size=(2, 3, 4, 5),
        target_fn=lambda: torch.randn((2, 3, 4, 5), requires_grad=True),
        reference_fn=lambda i, t, m: ((i - t).abs().pow(2).sum() / (i.numel()
                                      if get_reduction(m) == 'mean' else 1)),
        check_sum_reduction=True,
    ),
    dict(
        module_name='BCELoss',
        input_fn=lambda: torch.rand(15, 10).clamp_(1e-2, 1 - 1e-2),
        target_fn=lambda: torch.randn(15, 10).gt(0).double(),
        reference_fn=lambda i, t, m: -(t * i.log() + (1 - t) * (1 - i).log()).sum() /
            (i.numel() if get_reduction(m) else 1),
        check_bfloat16=True,
    ),
    dict(
        module_name='BCELoss',
        constructor_args_fn=lambda: (torch.rand(10),),
        cpp_constructor_args='torch::nn::BCELossOptions().weight(torch::rand(10))',
        input_fn=lambda: torch.rand(15, 10).clamp_(1e-2, 1 - 1e-2),
        target_fn=lambda: torch.randn(15, 10).gt(0).double(),
        reference_fn=lambda i, t, m: -((t * i.log() + (1 - t) * (1 - i).log()) * get_weight(m)).sum() /
            (i.numel() if get_reduction(m) else 1),
        desc='weights',
        check_bfloat16=True,
    ),
    dict(
        module_name='CrossEntropyLoss',
        input_size=(15, 10),
        target_fn=lambda: torch.Tensor(15).uniform_().mul(10).floor().long(),
    ),
    dict(
        module_name='CrossEntropyLoss',
        constructor_args_fn=lambda: (torch.rand(10),),
        cpp_constructor_args='torch::nn::CrossEntropyLossOptions().weight(torch::rand(10))',
        input_size=(15, 10),
        target_fn=lambda: torch.Tensor(15).uniform_().mul(10).floor().long(),
        desc='weights',
    ),
    dict(
        module_name='HingeEmbeddingLoss',
        input_size=(10,),
        target_fn=lambda: torch.randn(10).gt(0).double().mul_(2).sub(1),
        reference_fn=lambda i, t, m:
            hingeembeddingloss_reference(i, t, reduction=get_reduction(m)),
        check_sum_reduction=True,
    ),
    dict(
        module_name='HingeEmbeddingLoss',
        constructor_args=(0.5,),
        cpp_constructor_args='torch::nn::HingeEmbeddingLossOptions().margin(0.5)',
        input_size=(10,),
        target_fn=lambda: torch.randn(10).gt(0).double().mul_(2).sub(1),
        reference_fn=lambda i, t, m:
            hingeembeddingloss_reference(i, t, margin=0.5, reduction=get_reduction(m)),
        desc='margin',
        check_sum_reduction=True,
    ),
    dict(
        module_name='MultiLabelMarginLoss',
        input_size=(10,),
        target_fn=lambda: torch.rand(10).mul(10).floor().long(),
        reference_fn=lambda i, t, m:
            multilabelmarginloss_reference(i, t, reduction=get_reduction(m)),
        desc="1d",
        check_sum_reduction=True,
        check_gradgrad=False,
        check_bfloat16=True,
    ),
    dict(
        module_name='MultiLabelMarginLoss',
        input_size=(5, 10),
        target_fn=lambda: torch.rand(5, 10).mul(10).floor().long(),
        reference_fn=lambda i, t, m:
            multilabelmarginloss_reference(i, t, reduction=get_reduction(m)),
        check_sum_reduction=True,
        check_gradgrad=False,
        check_bfloat16=True,
    ),
    dict(
        module_name='MultiLabelSoftMarginLoss',
        input_size=(5, 10),
        target_fn=lambda: torch.rand(5, 10).mul(2).floor(),
        reference_fn=lambda i, t, m: -(t * i.sigmoid().log() + (1 - t) * (-i).sigmoid().log()).sum() / i.numel(),
        check_gradgrad=False,
    ),
    dict(
        module_name='MultiMarginLoss',
        input_size=(5, 10),
        target_fn=lambda: torch.rand(5).mul(8).floor().long(),
        reference_fn=lambda i, t, m:
            multimarginloss_reference(i, t, reduction=get_reduction(m)),
        check_sum_reduction=True,
        check_gradgrad=False,
    ),
    dict(
        module_name='MultiMarginLoss',
        input_size=(10,),
        target_fn=lambda: torch.rand(1).mul(8).floor().long(),
        reference_fn=lambda i, t, m:
            multimarginloss_reference(i, t, reduction=get_reduction(m)),
        desc='1d',
        check_sum_reduction=True,
        check_gradgrad=False,
    ),
    dict(
        module_name='MultiMarginLoss',
        constructor_args=(2,),
        cpp_constructor_args='torch::nn::MultiMarginLossOptions().p(2)',
        input_fn=lambda: torch.rand(5, 10).clamp_(1e-2, 1 - 1e-2),
        target_fn=lambda: torch.rand(5).mul(8).floor().long(),
        reference_fn=lambda i, t, m:
            multimarginloss_reference(i, t, p=2, reduction=get_reduction(m)),
        desc='p',
        check_sum_reduction=True,
        check_gradgrad=False,
    ),
    dict(
        module_name='MultiMarginLoss',
        constructor_args=(1, 0.5),
        cpp_constructor_args='torch::nn::MultiMarginLossOptions().p(1).margin(0.5)',
        legacy_constructor_args=(1, None, 0.5),
        input_size=(5, 10),
        target_fn=lambda: torch.rand(5).mul(8).floor().long(),
        reference_fn=lambda i, t, m:
            multimarginloss_reference(i, t, margin=0.5, reduction=get_reduction(m)),
        desc='margin',
        check_sum_reduction=True,
        check_gradgrad=False,
    ),
    dict(
        module_name='MultiMarginLoss',
        constructor_args=(1, 1., torch.rand(10).double()),
        cpp_constructor_args='torch::nn::MultiMarginLossOptions().p(1).margin(1.).weight(torch::rand(10))',
        legacy_constructor_args=(1, torch.rand(10).double()),
        input_size=(5, 10),
        target_fn=lambda: torch.rand(5).mul(8).floor().long(),
        reference_fn=lambda i, t, m:
            multimarginloss_reference(i, t, weight=get_weight(m), reduction=get_reduction(m)),
        desc='weights',
        check_sum_reduction=True,
        check_gradgrad=False,
    ),
    dict(
        module_name='SmoothL1Loss',
        input_size=(5, 10),
        target_fn=lambda: torch.randn((5, 10), requires_grad=True),
        check_sum_reduction=True,
        reference_fn=lambda i, t, m:
            smoothl1loss_reference(i, t, reduction=get_reduction(m)),
    ),
    dict(
        module_name='SoftMarginLoss',
        input_size=(5, 5),
        target_fn=lambda: torch.randn(5, 5).sign(),
        reference_fn=lambda i, t, m:
            softmarginloss_reference(i, t, reduction=get_reduction(m)),
        check_sum_reduction=True,
    ),
    dict(
        module_name='CosineEmbeddingLoss',
        input_fn=lambda: (torch.rand(15, 10), torch.rand(15, 10)),
        target_fn=lambda: torch.randn(15).sign(),
        reference_fn=lambda i, t, m:
            cosineembeddingloss_reference(i[0], i[1], t, reduction=get_reduction(m)),
        check_sum_reduction=True,
    ),
    dict(
        module_name='CosineEmbeddingLoss',
        constructor_args=(0.7,),
        cpp_constructor_args='torch::nn::CosineEmbeddingLossOptions().margin(0.7)',
        input_fn=lambda: (torch.rand(15, 10), torch.rand(15, 10)),
        target_fn=lambda: torch.randn(15).sign(),
        reference_fn=lambda i, t, m:
            cosineembeddingloss_reference(i[0], i[1], t, margin=0.7, reduction=get_reduction(m)),
        desc='margin',
        check_sum_reduction=True,
    ),
    dict(
        module_name='MarginRankingLoss',
        input_fn=lambda: (torch.randn(50).mul(10), torch.randn(50).mul(10)),
        target_fn=lambda: torch.randn(50).sign(),
        reference_fn=lambda i, t, m:
            marginrankingloss_reference(i[0], i[1], t, reduction=get_reduction(m)),
        check_sum_reduction=True,
    ),
    dict(
        module_name='MarginRankingLoss',
        constructor_args=(0.5,),
        cpp_constructor_args='torch::nn::MarginRankingLossOptions().margin(0.5)',
        input_fn=lambda: (torch.randn(50).mul(10), torch.randn(50).mul(10)),
        target_fn=lambda: torch.randn(50).sign(),
        reference_fn=lambda i, t, m:
            marginrankingloss_reference(i[0], i[1], t, margin=0.5, reduction=get_reduction(m)),
        desc='margin',
        check_sum_reduction=True,
    ),
    dict(
        module_name='BCEWithLogitsLoss',
        input_fn=lambda: torch.rand(15, 10).clamp_(1e-2, 1 - 1e-2),
        target_fn=lambda: torch.randn(15, 10).gt(0).double(),
    ),
    dict(
        module_name='BCEWithLogitsLoss',
        constructor_args=(torch.rand(10),),
        cpp_constructor_args='torch::nn::BCEWithLogitsLossOptions().weight(torch::rand(10))',
        input_fn=lambda: torch.rand(15, 10).clamp_(1e-2, 1 - 1e-2),
        target_fn=lambda: torch.randn(15, 10).gt(0).double(),
        desc='weights',
    ),
    dict(
        module_name='BCEWithLogitsLoss',
        constructor_args=(torch.rand(()),),
        cpp_constructor_args='torch::nn::BCEWithLogitsLossOptions().weight(torch::rand({}))',
        input_fn=lambda: torch.rand(()).clamp_(1e-2, 1 - 1e-2),
        target_fn=lambda: torch.randn(()).gt(0).double(),
        desc='scalar_weights'
    ),
    dict(
        module_name='NLLLoss',
        input_size=(2, 3, 5, 5),
        target_fn=lambda: torch.rand(2, 5, 5).mul(3).floor().long(),
        reference_fn=lambda i, t, m:
            loss_reference_fns['NLLLossNd'](i, t, reduction=get_reduction(m)),
        check_sum_reduction=True,
        desc='2d',
        check_bfloat16=True,
    ),
    dict(
        module_name='NLLLoss',
        input_size=(2, 3, 5, 5),
        target_fn=lambda: torch.rand(2, 5, 5).mul(3).floor().long(),
        reference_fn=lambda i, t, m:
            loss_reference_fns['NLLLossNd'](i, t, reduction=get_reduction(m)),
        check_sum_reduction=True,
        desc='2d_alert_nondeterministic',
        check_bfloat16=(not TEST_WITH_ROCM),
        test_cpu=False,
        decorator=expectedAlertNondeterministic('SpatialClassNLLCriterion_updateOutput', fn_has_device_arg=False)
    ),
    dict(
        module_name='NLLLoss',
        constructor_args_fn=lambda: (torch.rand(3),),
        cpp_constructor_args='torch::nn::NLLLossOptions().weight(torch::rand(3))',
        input_size=(2, 3, 5, 5),
        target=torch.rand(2, 5, 5).mul(3).floor().long(),
        reference_fn=lambda i, t, m:
            loss_reference_fns['NLLLossNd'](i, t, weight=get_weight(m)),
        desc='2d_weights',
        check_bfloat16=True,
    ),
    dict(
        module_name='NLLLoss',
        constructor_args=(None, None, 1),
        cpp_constructor_args='torch::nn::NLLLossOptions().weight({}).ignore_index(1)',
        input_size=(2, 3, 5, 5),
        target_fn=lambda: torch.rand(2, 5, 5).mul(3).floor().long(),
        reference_fn=lambda i, t, m:
            loss_reference_fns['NLLLossNd'](i, t, ignore_index=1),
        desc='2d_ignore_index',
        check_bfloat16=True,
    ),
    dict(
        module_name='NLLLoss',
        input_size=(2, 3, 5, 5, 2, 2),
        target_fn=lambda: torch.rand(2, 5, 5, 2, 2).mul(3).floor().long(),
        reference_fn=lambda i, t, m:
            loss_reference_fns['NLLLossNd'](i, t, reduction=get_reduction(m)),
        check_sum_reduction=True,
        desc='higher_dim',
        check_bfloat16=True,
    ),
    dict(
        module_name='NLLLoss',
        input_size=(2, 3, 5),
        target_fn=lambda: torch.rand(2, 5).mul(3).floor().long(),
        reference_fn=lambda i, t, m:
            loss_reference_fns['NLLLossNd'](i, t, reduction=get_reduction(m)),
        check_sum_reduction=True,
        desc='dim_is_3',
        check_bfloat16=True,
    ),
    dict(
        module_name='PoissonNLLLoss',  # Default is log_input=True, full=False
        input_size=(2, 3, 4, 5),
        target_fn=lambda: torch.randn(2, 3, 4, 5).floor_().abs_(),
        reference_fn=lambda i, t, _: (i.exp() - t.mul(i)).mean(),
        desc='no_full_loss',
    ),
    dict(
        module_name='PoissonNLLLoss',
        constructor_args=(False, False),  # log_input=False, full=False
        cpp_constructor_args='torch::nn::PoissonNLLLossOptions().log_input(false).full(false)',
        input_fn=lambda: torch.randn(2, 3, 4, 5).abs_().add_(0.001),
        target_fn=lambda: torch.randn(2, 3, 4, 5).floor_().abs_(),
        reference_fn=lambda i, t, _: (i - t.mul((i + 1e-8).log())).mean(),
        desc='no_full_loss_no_log_input',
    ),
    dict(
        module_name='PoissonNLLLoss',
        constructor_args=(True, True),  # log_input=True, full=True
        cpp_constructor_args='torch::nn::PoissonNLLLossOptions().log_input(true).full(true)',
        input_size=(2, 3, 4, 5),
        target_fn=lambda: torch.randn(2, 3, 4, 5).floor_().abs_(),
        reference_fn=lambda i, t, _:
            (i.exp() - t.mul(i) + (t.mul(t.log()) - t + 0.5 * (2. * pi * t).log()).masked_fill(t <= 1, 0)).mean(),
        desc='full_loss',
    ),
    dict(
        module_name='PoissonNLLLoss',
        constructor_args=(False, True),  # log_input=False, full=True
        cpp_constructor_args='torch::nn::PoissonNLLLossOptions().log_input(false).full(true)',
        input_fn=lambda: torch.randn(2, 3, 4, 5).abs_().add_(0.001),
        target_fn=lambda: torch.randn(2, 3, 4, 5).floor_().abs_(),
        reference_fn=lambda i, t, _: (
            i - t.mul((i + 1e-8).log()) + (t.mul(t.log()) - t + 0.5 * (2. * pi * t).log()).masked_fill(t <= 1, 0)
        ).mean(),
        desc='full_loss_no_log_input',
    ),
    dict(
        module_name='L1Loss',
        input_size=(),
        target_fn=lambda: torch.randn((), requires_grad=True),
        reference_fn=lambda i, t, _: 1. / i.numel() * (i - t).abs().sum(),
        desc='scalar',
    ),
    dict(
        module_name='KLDivLoss',
        input_fn=lambda: torch.rand(()).log(),
        target_fn=lambda: torch.rand(()),
        reference_fn=lambda i, t, m:
            kldivloss_reference(i, t, get_reduction(m)),
        check_sum_reduction=True,
        desc='scalar',
    ),
    dict(
        module_name='KLDivLoss',
        input_fn=lambda: torch.rand(()).log(),
        target_fn=lambda: torch.rand(()),
        reference_fn=lambda i, t, m:
            kldivloss_log_target_reference(i, t.log(), get_reduction(m)),
        check_sum_reduction=True,
        desc='scalar_log_target',
    ),
    dict(
        module_name='MSELoss',
        input_size=(),
        target_fn=lambda: torch.randn((), requires_grad=True),
        reference_fn=lambda i, t, m: ((i - t).abs().pow(2).sum() /
                                      (i.numel() if get_reduction(m) == 'mean' else 1)),
        check_sum_reduction=True,
        desc='scalar',
        check_bfloat16=True,
    ),
    dict(
        module_name='MSELoss',
        input_fn=lambda: torch.ones(5, 68, 64, 64, dtype=torch.float) / 10,
        target_fn=lambda: torch.zeros(5, 68, 64, 64, dtype=torch.float),
        reference_fn=lambda i, t, m: ((i - t).abs().pow(2).sum() /
                                      (i.numel() if get_reduction(m) == 'mean' else 1)),
        check_forward_only=True,
        desc='prec',
        check_bfloat16=True,
    ),
    dict(
        module_name='BCELoss',
        constructor_args_fn=lambda: (torch.rand(()),),
        cpp_constructor_args='torch::nn::BCELossOptions().weight(torch::rand({}))',
        input_fn=lambda: torch.rand(()).clamp_(1e-2, 1 - 1e-2),
        target_fn=lambda: torch.rand(()).gt(0).double(),
        reference_fn=lambda i, t, m: -((t * i.log() + (1 - t) * (1 - i).log()) * get_weight(m)).sum() /
            (i.numel() if get_reduction(m) == 'mean' else 1),
        desc='scalar_weights',
        check_bfloat16=True,
    ),
    dict(
        module_name='HingeEmbeddingLoss',
        constructor_args=(0.5,),
        cpp_constructor_args='torch::nn::HingeEmbeddingLossOptions().margin(0.5)',
        input_size=(),
        target_fn=lambda: torch.randn(()).gt(0).double().mul_(2).sub(1),
        desc='scalar_margin',
        check_sum_reduction=True,
    ),
    dict(
        module_name='SmoothL1Loss',
        input_size=(),
        target_fn=lambda: torch.randn((), requires_grad=True),
        check_sum_reduction=True,
        reference_fn=lambda i, t, m:
            smoothl1loss_reference(i, t, reduction=get_reduction(m)),
        desc='scalar',
    ),
    dict(
        module_name='MultiLabelSoftMarginLoss',
        constructor_args=(torch.rand(10),),
        cpp_constructor_args='torch::nn::MultiLabelSoftMarginLossOptions().weight(torch::rand(10))',
        input_fn=lambda: torch.randn(5, 10),
        target_fn=lambda: torch.rand(5, 10).mul(2).floor(),
        reference_fn=lambda i, t, m: -((t * i.sigmoid().log() + (1 - t) * (-i).sigmoid().log()) * get_weight(m)).sum() /
            (i.numel() if get_reduction(m) == 'mean' else i.size(1) if get_reduction(m) == 'sum' else 1),
        desc='weights',
        check_sum_reduction=True,
        check_gradgrad=False,
    ),
    dict(
        module_name='CTCLoss',
        constructor_args=(14,),  # blank=14
        extra_args=([50, 50, 50], [30, 25, 20]),  # input_lengths, target_lengths
        input_fn=lambda: torch.randn(50, 3, 15).log_softmax(2),
        target_fn=lambda: torch.randint(0, 14, (3, 30), dtype=torch.long),
        reference_fn=lambda i, t, il, tl, m:
            ctcloss_reference(i, t, il, tl, blank=14, reduction=get_reduction(m)),
        desc='lengths_intlists',
        check_forward_only=True,
        check_sum_reduction=True,
        check_gradgrad=False,
        check_half=False,
        # `CTCLoss` in C++ frontend doesn't accept integer list for `input_lengths` or `target_lengths`
        test_cpp_api_parity=False,
        check_jit=False,
    ),
    dict(
        module_name='CTCLoss',
        extra_args=([50, 50, 50], [30, 25, 20]),  # input_lengths, target_lengths
        input_fn=lambda: torch.randn(50, 3, 15).log_softmax(2),
        target_fn=lambda: torch.randint(0, 14, (3, 30), dtype=torch.long),
        reference_fn=lambda i, t, il, tl, m:
            ctcloss_reference(i, t, il, tl, blank=14, reduction=get_reduction(m)),
        check_sum_reduction=True,
        test_cpp_api_parity=False,
        desc='alert_nondeterministic',
        test_cpu=False,
        check_half=False,
        decorator=expectedAlertNondeterministic('ctc_loss_backward_gpu', fn_has_device_arg=False),
        check_jit=False,
    ),
    dict(
        module_name='CTCLoss',
        constructor_args=(14,),  # blank=14
        cpp_constructor_args='torch::nn::CTCLossOptions().blank(14)',
        extra_args=(torch.tensor([50, 50, 50]), torch.tensor([30, 25, 20])),  # input_lengths, target_lengths
        input_fn=lambda: torch.randn(50, 3, 15).log_softmax(2),
        target_fn=lambda: torch.randint(0, 14, (3, 30), dtype=torch.long),
        reference_fn=lambda i, t, il, tl, m:
            ctcloss_reference(i, t, il, tl, blank=14, reduction=get_reduction(m)),
        desc='lengths_tensors',
        check_forward_only=True,
        check_sum_reduction=True,
        check_gradgrad=False,
        check_half=False,
    ),
    # Test is flaky
    # See https://github.com/pytorch/pytorch/issues/29380.
    # dict(
    #     module_name='CTCLoss',
    #     desc='1d_target',
    #     constructor_args=(14,),  # blank=14
    #     extra_args=([50, 50, 50], [30, 25, 20]),  # input_lengths, target_lengths
    #     input_fn=lambda: torch.randn(50, 3, 15).log_softmax(2),
    #     target_fn=lambda: torch.randint(0, 14, (3, 30), dtype=torch.long),
    #     reference_fn=lambda i, t, il, tl, m:
    #         ctcloss_reference(i, t, il, tl, blank=14, reduction=get_reduction(m)),
    #     check_sum_reduction=True,
    #     check_gradgrad=False,
    #     check_half=False,
    # ),
    dict(
        module_name='CTCLoss',
        desc='2d_int_target_lengths_intlists',
        constructor_args=(0,),  # blank=0
        extra_args=([50, 50, 50], [30, 25, 20]),  # input_lengths, target_lengths
        input_fn=lambda: torch.randn(50, 3, 15).log_softmax(2),
        target_fn=lambda: torch.randint(1, 15, (3, 30), dtype=torch.int),
        reference_fn=lambda i, t, il, tl, m:
            ctcloss_reference(i, t, il, tl, blank=0, reduction=get_reduction(m)),
        check_forward_only=True,
        check_sum_reduction=True,
        check_gradgrad=False,
        check_half=False,
        convert_target=False,
        # `CTCLoss` in C++ frontend doesn't accept integer list for `input_lengths` or `target_lengths`
        test_cpp_api_parity=False,
        check_jit=False,
    ),
    dict(
        module_name='CTCLoss',
        desc='2d_int_target_lengths_tensors',
        constructor_args=(0,),  # blank=0
        cpp_constructor_args='torch::nn::CTCLossOptions().blank(0)',
        extra_args=(torch.tensor([50, 50, 50]), torch.tensor([30, 25, 20])),  # input_lengths, target_lengths
        input_fn=lambda: torch.randn(50, 3, 15).log_softmax(2),
        target_fn=lambda: torch.randint(1, 15, (3, 30), dtype=torch.int),
        reference_fn=lambda i, t, il, tl, m:
            ctcloss_reference(i, t, il, tl, blank=0, reduction=get_reduction(m)),
        check_forward_only=True,
        check_sum_reduction=True,
        check_gradgrad=False,
        check_half=False,
        convert_target=False,
    ),
    dict(
        module_name='CTCLoss',
        desc='2d_lengths_tensors',
        constructor_args=(0,),  # blank=0
        cpp_constructor_args='torch::nn::CTCLossOptions().blank(0)',
        extra_args=(torch.tensor([50, 50, 50]), torch.tensor([30, 25, 20])),  # input_lengths, target_lengths
        input_fn=lambda: torch.randn(50, 3, 15).log_softmax(2),
        target_fn=lambda: torch.randint(1, 15, (3, 30), dtype=torch.int),
        reference_fn=lambda i, t, il, tl, m:
            ctcloss_reference(i, t, il, tl, blank=0, reduction=get_reduction(m)),
        check_forward_only=True,
        check_sum_reduction=True,
        check_gradgrad=False,
        check_half=False,
        convert_target=False,
    ),
]


class NNTestCase(TestCase):

    def _jacobian(self, input, num_out):
        if isinstance(input, tuple):
            return tuple(self._jacobian(elem, num_out) for elem in input)
        elif isinstance(input, list):
            return [self._jacobian(elem, num_out) for elem in input]
        else:
            return torch.zeros(input.nelement(), num_out)

    def _flatten_tensors(self, x):
        if isinstance(x, torch.Tensor):
            if x.is_sparse:
                return x.to_dense().view(-1)
            else:
                return x.view(-1)
        else:
            return tuple(self._flatten_tensors(a) for a in x)

    def _zero_grad_input(self, input):
        if isinstance(input, torch.Tensor):
            if input.requires_grad and input.grad is not None:
                input.grad.zero_()
                input.grad.detach_()
        else:
            for i in input:
                self._zero_grad_input(i)

    def _analytical_jacobian(self, module, input, jacobian_input=True, jacobian_parameters=True):
        output = self._forward(module, input)
        output_size = output.nelement()

        if jacobian_input:
            jacobian_inp = self._jacobian(input, output_size)
            flat_jacobian_input = list(iter_tensors(jacobian_inp))

        if jacobian_parameters:
            num_param = sum(p.numel() for p in self._get_parameters(module)[0])
            jacobian_param = torch.zeros(num_param, output_size)

        for i in range(output_size):
            param, d_param = self._get_parameters(module)
            # make non grad zeros
            d_param = [torch.zeros_like(p) if d is None else d for (p, d) in zip(param, d_param)]

            d_out = torch.zeros_like(output)
            flat_d_out = d_out.view(-1)
            flat_d_out[i] = 1

            if jacobian_parameters:
                self._zero_grad_parameters(module)
            # Tensors will accumulate gradient from multiple steps
            if jacobian_input:
                self._zero_grad_input(input)
            d_input = self._backward(module, input, output, d_out)

            if jacobian_input:
                for jacobian_x, d_x in zip(flat_jacobian_input, iter_tensors(d_input)):
                    jacobian_x[:, i] = d_x.contiguous().view(-1)
            if jacobian_parameters:
                jacobian_param[:, i] = torch.cat(self._flatten_tensors(d_param), 0)

        res = tuple()
        if jacobian_input:
            res += jacobian_inp,
        if jacobian_parameters:
            res += jacobian_param,

        return res

    def _numerical_jacobian(self, module, input, jacobian_input=True, jacobian_parameters=True):
        def fw(input):
            return self._forward(module, input).detach()

        res = tuple()
        if jacobian_input:
            res += get_numerical_jacobian(fw, input, eps=1e-6),
        if jacobian_parameters:
            param, _ = self._get_parameters(module)
            res += torch.cat([get_numerical_jacobian(fw, input, p, eps=1e-6) for p in param], 0),
        return res

    def check_jacobian(self, module, input, jacobian_input=True):
        jacobian_parameters = bool(self._get_parameters(module)[0])
        analytical = self._analytical_jacobian(module, input, jacobian_input, jacobian_parameters)
        numerical = self._numerical_jacobian(module, input, jacobian_input, jacobian_parameters)
        analytical_t = list(iter_tensors(analytical))
        numerical_t = list(iter_tensors(numerical))

        # TODO: compare structure
        input_tuple = input if isinstance(input, tuple) else (input,)
        if any(t.numel() != 0 for t in input_tuple):
            self.assertLessEqual(
                max(a.add(n, alpha=-1).abs().max() for a, n in zip(analytical_t, numerical_t)),
                PRECISION
            )


class TestBase(object):

    _required_arg_names = {'constructor_args', 'input', 'extra_args'}

    def __init__(self, constructor, desc='', reference_fn=None, fullname=None, **kwargs):
        self.desc = desc
        self.fullname = fullname
        self.constructor = constructor
        self.reference_fn = reference_fn
        for name in self._required_arg_names:
            if name not in kwargs and name + '_fn' not in kwargs and name + '_size' not in kwargs:
                if name in {'constructor_args', 'extra_args'}:
                    kwargs[name] = tuple()
                else:
                    raise ValueError("{}: Specify {} by a value, a function to generate it, or it's size!"
                                     .format(self.get_name(), name))
        self._extra_kwargs = kwargs
        self._arg_cache = {}

    def get_name(self):
        if self.fullname is not None:
            return 'test_' + self.fullname

        test_name = 'test_' + self.constructor.__name__
        if self.desc:
            test_name += '_' + self.desc
        return test_name

    def _unpack(self, value):
        if isinstance(value, torch.Tensor):
            return value
        elif is_iterable(value):
            return type(value)(self._unpack(v) for v in value)
        else:
            return value

    @property
    def constructor_args(self):
        return self._get_arg('constructor_args', True)

    @property
    def extra_args(self):
        return self._get_arg('extra_args', True)

    def _get_arg(self, name, unpack):
        assert name in self._required_arg_names

        if name not in self._arg_cache:
            fn_name = name + '_fn'
            size_name = name + '_size'

            if name in self._extra_kwargs:
                self._arg_cache[name] = self._extra_kwargs[name]
            elif fn_name in self._extra_kwargs:
                self._arg_cache[name] = self._extra_kwargs[fn_name]()
            else:
                assert size_name in self._extra_kwargs, \
                    "Missing `{}`, `{}` or `{}` for {}".format(name, size_name, fn_name, self.get_name())

                def map_tensor_sizes(sizes):
                    if isinstance(sizes, list):
                        return [map_tensor_sizes(s) for s in sizes]
                    elif isinstance(sizes, torch.Tensor):
                        return sizes.double()
                    else:
                        return torch.randn(sizes)

                self._arg_cache[name] = map_tensor_sizes(self._extra_kwargs[size_name])

        return self._unpack(self._arg_cache[name]) if unpack else self._arg_cache[name]

    def _get_input(self, unpack=True):
        return self._get_arg('input', unpack)

    def __call__(self, test_case):
        raise NotImplementedError


class ModuleTest(TestBase):

    def __init__(self, *args, **kwargs):
        super().__init__(*args, **kwargs)
        self.jacobian_input = kwargs.get('jacobian_input', True)
        self.should_test_cuda = kwargs.get('test_cuda', True)
        self.should_test_pickle = kwargs.get('pickle', True)
        self.check_gradgrad = kwargs.get('check_gradgrad', True)
        self.FIXME_no_cuda_gradgrad_comparison = \
            kwargs.get('FIXME_no_cuda_gradgrad_comparison', False)
        self.precision = kwargs.get('precision', 2e-4)
        self.check_forward_only = kwargs.get('check_forward_only', False)

    def __call__(self, test_case):
        module = self.constructor(*self.constructor_args)
        input = self._get_input()

        if self.reference_fn is not None:
            out = test_case._forward(module, input)
            ref_input = deepcopy(input)
            ref_module = deepcopy(module)
            expected_out = self.reference_fn(ref_input, test_case._get_parameters(module)[0], ref_module)
            # TODO(#38095): Replace assertEqualIgnoreType. See issue #38095
            test_case.assertEqualIgnoreType(out, expected_out)
        if self.check_forward_only:
            return
        self.test_noncontig(test_case, module, input)

        if self.should_test_pickle:
            # TODO: do this with in-memory files as soon as torch.save will support it
            with TemporaryFile() as f:
                test_case._forward(module, input)
                torch.save(module, f)
                f.seek(0)
                module_copy = torch.load(f)
                test_case.assertEqual(test_case._forward(module, input), test_case._forward(module_copy, input))

        self._do_test(test_case, module, input)

    def noncontiguize(self, obj):
        if isinstance(obj, list):
            return [self.noncontiguize(o) for o in obj]
        elif isinstance(obj, tuple):
            return tuple(self.noncontiguize(o) for o in obj)
        tensor = obj
        ndim = tensor.dim()
        # Always making only the last dimension noncontiguous is easy to hide
        # bugs because .view(-1) will still work. So try to find a dim with size
        # > 1 and make that non-contiguous, i.e., stack + select on the
        # dimension directly after that.
        dim = ndim
        for d in range(ndim):
            if tensor.size(d) > 1:
                dim = d + 1
                break
        noncontig = torch.stack([torch.empty_like(tensor), tensor], dim).select(dim, 1).detach()
        assert noncontig.numel() == 1 or noncontig.numel() == 0 or not noncontig.is_contiguous()
        noncontig.requires_grad = tensor.requires_grad
        return noncontig

    def test_noncontig(self, test_case, module, input):
        # check no scalars, can't make non-contig
        if isinstance(input, torch.Tensor) and input.dim() == 0:
            return
        if any(i.dim() == 0 for i in input if isinstance(i, torch.Tensor)):
            return

        test_case._zero_grad_parameters(module)
        test_case._zero_grad_input(input)
        with freeze_rng_state():
            output = test_case._forward(module, input)
            grad_output = output.new(output.shape).normal_()
            output = output.clone()
            d_input = deepcopy(test_case._backward(module, input, output, grad_output))
            d_param = deepcopy(test_case._get_parameters(module)[1])

        nc_input = self.noncontiguize(input)
        nc_grad_output = self.noncontiguize(grad_output)
        for contig_i, contig_g in product((True, False), repeat=2):
            i = input if contig_i else nc_input
            # Some ops, e.g., nn.Flatten, return gradient that shares
            # storage with the grad_output. Hence we copy here.
            go = deepcopy(grad_output if contig_g else nc_grad_output)
            test_case._zero_grad_parameters(module)
            test_case._zero_grad_input(i)
            with freeze_rng_state():
                out = test_case._forward(module, i)
                grad = test_case._backward(module, i, out, go)

                test_case.assertEqual(out, output)
                test_case.assertEqual(grad, d_input, atol=1e-4, rtol=0)
                test_case.assertEqual(test_case._get_parameters(module)[1], d_param)

    def test_cuda(self, test_case):
        if not TEST_CUDA or not self.should_test_cuda:
            raise unittest.SkipTest('Excluded from CUDA tests')
<<<<<<< HEAD
        try:
            cpu_input = self._get_input()
            type_map = {'torch.DoubleTensor': torch.cuda.FloatTensor}
            cpu_input_tuple = cpu_input if isinstance(cpu_input, tuple) else (cpu_input,)
            gpu_input_tuple = to_gpu(cpu_input_tuple, type_map=type_map)

            cpu_module = self.constructor(*self.constructor_args)
            gpu_module = self.constructor(*self.constructor_args).float().cuda()
            cpu_param = test_case._get_parameters(cpu_module)
            gpu_param = test_case._get_parameters(gpu_module)
            for cpu_p, gpu_p in zip(cpu_param[0], gpu_param[0]):
                gpu_p.data.copy_(cpu_p)

            test_case._zero_grad_input(cpu_input_tuple)
            test_case._zero_grad_input(gpu_input_tuple)
            test_case._zero_grad_parameters(cpu_module)
            test_case._zero_grad_parameters(gpu_module)
            cpu_output = test_case._forward(cpu_module, cpu_input_tuple)
            gpu_output = test_case._forward(gpu_module, gpu_input_tuple)
            # TODO(#38095): Replace assertEqualIgnoreType. See issue #38095
            test_case.assertEqualIgnoreType(cpu_output, gpu_output, atol=self.precision, rtol=0)

            # Run backwards on CPU and GPU and compare results
            for _ in range(5):
                cpu_gradOutput = cpu_output.clone().normal_()
                gpu_gradOutput = cpu_gradOutput.type('torch.cuda.FloatTensor')
                cpu_gradInput = test_case._backward(cpu_module, cpu_input_tuple, cpu_output, cpu_gradOutput)
                gpu_gradInput = test_case._backward(gpu_module, gpu_input_tuple, gpu_output, gpu_gradOutput)
                # TODO(#38095): Replace assertEqualIgnoreType. See issue #38095
                test_case.assertEqualIgnoreType(cpu_gradInput, gpu_gradInput, atol=self.precision, rtol=0)
                for cpu_d_p, gpu_d_p in zip(cpu_param[1], gpu_param[1]):
                    test_case.assertEqual(cpu_d_p, gpu_d_p, atol=self.precision, rtol=0)

            # Run double-backwards on CPU and GPU and compare results
            if self.check_gradgrad and not self.FIXME_no_cuda_gradgrad_comparison:
                cpu_output = cpu_module(*cpu_input_tuple)
                gpu_output = gpu_module(*gpu_input_tuple)

                cpu_gradOutput = torch.randn_like(cpu_output, requires_grad=True)
                gpu_gradOutput = cpu_gradOutput.type_as(gpu_output).detach()
                gpu_gradOutput.requires_grad = True

                cpu_gradInputs = torch.autograd.grad(
                    cpu_output,
                    cpu_input_tuple + tuple(cpu_module.parameters()),
                    cpu_gradOutput,
                    create_graph=True)
                gpu_gradInputs = torch.autograd.grad(
                    gpu_output,
                    gpu_input_tuple + tuple(gpu_module.parameters()),
                    gpu_gradOutput,
                    create_graph=True)

                for cpu_d_i, gpu_d_i in zip(cpu_gradInputs, gpu_gradInputs):
                    # TODO(#38095): Replace assertEqualIgnoreType. See issue #38095
                    test_case.assertEqualIgnoreType(cpu_d_i, gpu_d_i, atol=self.precision, rtol=0)

                # We mix output into the second backwards computation so that
                # torch.autograd.grad doesn't complain that some inputs
                # are unreachable (which can happen if you differentiate
                # only on the gradient.
                cpu_gg = torch.autograd.grad(
                    cpu_output.sum() + sum(map(lambda x: x.sum(), cpu_gradInputs)),
                    cpu_input_tuple + (cpu_gradOutput,) + tuple(cpu_module.parameters()),
                    retain_graph=True)
                gpu_gg = torch.autograd.grad(
                    gpu_output.sum() + sum(map(lambda x: x.sum(), gpu_gradInputs)),
                    gpu_input_tuple + (gpu_gradOutput,) + tuple(gpu_module.parameters()),
                    retain_graph=True)
                # TODO(#38095): Replace assertEqualIgnoreType. See issue #38095
                test_case.assertEqualIgnoreType(cpu_gradInput, gpu_gradInput, atol=self.precision, rtol=0)
                for cpu_d_p, gpu_d_p in zip(cpu_gg, gpu_gg):
                    # TODO(#38095): Replace assertEqualIgnoreType. See issue #38095
                    test_case.assertEqualIgnoreType(cpu_d_p, gpu_d_p, atol=self.precision, rtol=0)

            self.test_noncontig(test_case, gpu_module, gpu_input_tuple)
        except NotImplementedError:
            pass
        # TODO: remove this after CUDA scatter_ is implemented
        except AttributeError as e:
            if len(e.args) == 1 and "'FloatTensor' object has no attribute 'scatter_'" in e.args[0]:
                pass
            else:
                raise
=======

        cpu_input = self._get_input()
        type_map = {'torch.DoubleTensor': torch.cuda.FloatTensor}
        gpu_input = to_gpu(cpu_input, type_map=type_map)

        cpu_module = self.constructor(*self.constructor_args)
        gpu_module = self.constructor(*self.constructor_args).float().cuda()
        cpu_param = test_case._get_parameters(cpu_module)
        gpu_param = test_case._get_parameters(gpu_module)
        for cpu_p, gpu_p in zip(cpu_param[0], gpu_param[0]):
            gpu_p.data.copy_(cpu_p)

        test_case._zero_grad_input(cpu_input)
        test_case._zero_grad_input(gpu_input)
        test_case._zero_grad_parameters(cpu_module)
        test_case._zero_grad_parameters(gpu_module)
        cpu_output = test_case._forward(cpu_module, cpu_input)
        gpu_output = test_case._forward(gpu_module, gpu_input)
        # TODO(#38095): Replace assertEqualIgnoreType. See issue #38095
        test_case.assertEqualIgnoreType(cpu_output, gpu_output, atol=self.precision, rtol=0)

        # Run backwards on CPU and GPU and compare results
        for _ in range(5):
            cpu_gradOutput = cpu_output.clone().normal_()
            gpu_gradOutput = cpu_gradOutput.type('torch.cuda.FloatTensor')
            cpu_gradInput = test_case._backward(cpu_module, cpu_input, cpu_output, cpu_gradOutput)
            gpu_gradInput = test_case._backward(gpu_module, gpu_input, gpu_output, gpu_gradOutput)
            # TODO(#38095): Replace assertEqualIgnoreType. See issue #38095
            test_case.assertEqualIgnoreType(cpu_gradInput, gpu_gradInput, atol=self.precision, rtol=0)
            for cpu_d_p, gpu_d_p in zip(cpu_param[1], gpu_param[1]):
                test_case.assertEqual(cpu_d_p, gpu_d_p, atol=self.precision, rtol=0)

        # Run double-backwards on CPU and GPU and compare results
        if self.check_gradgrad and not self.FIXME_no_cuda_gradgrad_comparison:
            cpu_output = cpu_module(cpu_input)
            gpu_output = gpu_module(gpu_input)

            cpu_gradOutput = torch.randn_like(cpu_output, requires_grad=True)
            gpu_gradOutput = cpu_gradOutput.type_as(gpu_output).detach()
            gpu_gradOutput.requires_grad = True

            cpu_gradInputs = torch.autograd.grad(
                cpu_output,
                (cpu_input,) + tuple(cpu_module.parameters()),
                cpu_gradOutput,
                create_graph=True)
            gpu_gradInputs = torch.autograd.grad(
                gpu_output,
                (gpu_input,) + tuple(gpu_module.parameters()),
                gpu_gradOutput,
                create_graph=True)

            for cpu_d_i, gpu_d_i in zip(cpu_gradInputs, gpu_gradInputs):
                # TODO(#38095): Replace assertEqualIgnoreType. See issue #38095
                test_case.assertEqualIgnoreType(cpu_d_i, gpu_d_i, atol=self.precision, rtol=0)

            # We mix output into the second backwards computation so that
            # torch.autograd.grad doesn't complain that some inputs
            # are unreachable (which can happen if you differentiate
            # only on the gradient.
            cpu_gg = torch.autograd.grad(
                cpu_output.sum() + sum(map(lambda x: x.sum(), cpu_gradInputs)),
                (cpu_input, cpu_gradOutput) + tuple(cpu_module.parameters()),
                retain_graph=True)
            gpu_gg = torch.autograd.grad(
                gpu_output.sum() + sum(map(lambda x: x.sum(), gpu_gradInputs)),
                (gpu_input, gpu_gradOutput) + tuple(gpu_module.parameters()),
                retain_graph=True)
            # TODO(#38095): Replace assertEqualIgnoreType. See issue #38095
            test_case.assertEqualIgnoreType(cpu_gradInput, gpu_gradInput, atol=self.precision, rtol=0)
            for cpu_d_p, gpu_d_p in zip(cpu_gg, gpu_gg):
                # TODO(#38095): Replace assertEqualIgnoreType. See issue #38095
                test_case.assertEqualIgnoreType(cpu_d_p, gpu_d_p, atol=self.precision, rtol=0)

        self.test_noncontig(test_case, gpu_module, gpu_input)
>>>>>>> c253b101


class InputVariableMixin(object):
    def _get_input(self):
        input = TestBase._get_input(self, False)

        def map_variables(i):
            if isinstance(i, torch.Tensor):
                if i.is_floating_point():
                    i.requires_grad = True
                return i
            else:
                return type(i)(map_variables(elem) for elem in i)

        return map_variables(input)


class NewModuleTest(InputVariableMixin, ModuleTest):
    def __init__(self, *args, **kwargs):
        super().__init__(*args, **kwargs)
        self.cudnn = kwargs.get('cudnn', False)
        self.check_inplace = kwargs.get('check_inplace', False)
        self.check_gradgrad = kwargs.get('check_gradgrad', True)
        self.skip_double = kwargs.get('skip_double', False)
        self.with_tf32 = kwargs.get('with_tf32', False)
        self.tf32_precision = kwargs.get('tf32_precision', 0.001)
        self.test_cpu = kwargs.get('test_cpu', True)

    def _do_test(self, test_case, module, input):
        num_threads = torch.get_num_threads()
        torch.set_num_threads(1)
        input_tuple = input if isinstance(input, tuple) else (input,)
        test_case.check_jacobian(module, input_tuple, self.jacobian_input)
        if self.check_gradgrad:
            # this function creates a lambda function based on the number of tensors in the input
            # eg. if input is (tensor1, tensor2), the generated lambda function will be:
            #     lambda _0, _1, *args, **kw: test_case._forward(module, (_0, _1, ))
            def get_lambda_func(inputs, test_case, module):
                # we assume the inputs is always not empty
                len_inputs = len(inputs)
                if len_inputs == 1:
                    return lambda _0, *args, **kw: test_case._forward(module, (_0, ))
                if len_inputs == 2:
                    return lambda _0, _1, *args, **kw: test_case._forward(module, (_0, _1, ))
                # generate lambda function for case that length of input > 2
                helper_str = "def _get_lambda_func(test_case, module):"
                fn_str = "return lambda "
                in_str = ""
                for i in range(0, len(inputs)):
                    in_str = in_str + "_" + str(i) + ", "
                fn_str = fn_str + in_str + "*args, **kw: test_case._forward(module, (" + in_str + "))"
                helper_str = helper_str + fn_str
                # we have to do exec to define a function in order to pass test_case and module in
                tmp_locals = {}
                exec(helper_str, {}, tmp_locals)
                return tmp_locals['_get_lambda_func'](test_case, module)

            # could probably unify check_jacobian above with this.
            params = tuple(x for x in module.parameters())
            _assertGradAndGradgradChecks(
                test_case, get_lambda_func(input_tuple, test_case, module), input_tuple + params)

        # check if module can be printed
        module.__repr__()

        if self.check_inplace:
            # check if the inplace variant of the module gives the same result
            # as the out-of-place

            module_ip = self.constructor(*self.constructor_args, inplace=True)

            input_versions = tuple(t._version for t in input_tuple)
            with freeze_rng_state():
                output = module(*input_tuple)
            new_input_versions = tuple(t._version for t in input_tuple)
            test_case.assertEqual(input_versions, new_input_versions)

            input_ip = deepcopy(input_tuple)
            input_ip_clone = tuple(t.clone() for t in input_ip)
            with freeze_rng_state():
                output_ip = module_ip(*input_ip_clone)
            input_ip_clone_versions = tuple(t._version for t in input_ip_clone)
            test_case.assertNotEqual(input_ip_clone_versions, input_versions)
            test_case.assertEqual(output, output_ip)
            grad = output.data.clone().normal_()
            for t in input_tuple:
                t.grad.data.zero_()
            output.backward(grad)
            output_ip.backward(grad)
            for t1, t2 in zip(input_tuple, input_ip):
                test_case.assertEqual(t1.grad, t2.grad)

        if any(isinstance(t, torch.LongTensor) for t in input_tuple) and TEST_CUDA:
            # check that cuda() moves module parameters to correct GPU device,
            # and that float() casts parameters correctly
            input_tuple = tuple(t.cuda() for t in input_tuple)
            module.float().cuda()
            module(*input_tuple)
            for p in module.parameters():
                test_case.assertIsInstance(p, torch.cuda.FloatTensor)
                test_case.assertEqual(p.get_device(), 0)

            if torch.cuda.device_count() > 1:
                input_tuple = tuple(t.cuda(1) for t in input_tuple)
                module.cuda(1)
                with torch.cuda.device(1):
                    module(*input_tuple)
                for p in module.parameters():
                    test_case.assertIsInstance(p, torch.cuda.FloatTensor)
                    test_case.assertEqual(p.get_device(), 1)
        else:
            # check that float()/double() casters work correctly

            # to float
            if all(not isinstance(t, torch.LongTensor) for t in input_tuple):
                # to float
                input_tuple = tuple(t.float() for t in input_tuple)

                module.float()
                module(*input_tuple)
                for p in module.parameters():
                    test_case.assertIsInstance(p, torch.FloatTensor)

                # and back to double
                input_tuple = tuple(t.double() for t in input_tuple)
                module.double()
                module(*input_tuple)
                for p in module.parameters():
                    test_case.assertIsInstance(p, torch.DoubleTensor)

            if TEST_CUDA and self.should_test_cuda:
                # check that cuda() moves module parameters to correct GPU device,
                # and that float() casts parameters correctly

                # to GPU0
                input_tuple = tuple(t.float().cuda() for t in input_tuple)
                module.float().cuda()
                module(*input_tuple)
                for p in module.parameters():
                    test_case.assertIsInstance(p, torch.cuda.FloatTensor)
                    test_case.assertEqual(p.get_device(), 0)

                # to CPU
                input_tuple = tuple(t.cpu() for t in input_tuple)
                module.cpu()
                module(*input_tuple)
                for p in module.parameters():
                    test_case.assertIsInstance(p, torch.FloatTensor)

                # back to GPU0
                input_tuple = tuple(t.cuda() for t in input_tuple)
                module.cuda()
                module(*input_tuple)
                for p in module.parameters():
                    test_case.assertIsInstance(p, torch.cuda.FloatTensor)
                    test_case.assertEqual(p.get_device(), 0)

                # test that forwards of module runs correctly without cuDNN
                if self.cudnn:
                    with torch.backends.cudnn.flags(enabled=False):
                        module(*input_tuple)
                        for p in module.parameters():
                            test_case.assertIsInstance(p, torch.cuda.FloatTensor)
                            test_case.assertEqual(p.get_device(), 0)

                if torch.cuda.device_count() >= 2:
                    # test cross-GPU transfer works
                    # to GPU1
                    input_tuple = tuple(t.cuda(1) for t in input_tuple)
                    module.cuda(1)
                    with torch.cuda.device(1):
                        module(*input_tuple)
                    for p in module.parameters():
                        test_case.assertIsInstance(p, torch.cuda.FloatTensor)
                        test_case.assertEqual(p.get_device(), 1)

                if not self.skip_double:
                    # test double()
                    input_tuple = tuple(t.double().cuda() for t in input_tuple)
                    module.double().cuda()
                    module(*input_tuple)
                    for p in module.parameters():
                        test_case.assertIsInstance(p, torch.cuda.DoubleTensor)
                        test_case.assertEqual(p.get_device(), 0)

                # test half()
                input_tuple = tuple(t.half().cuda() for t in input_tuple)
                module.half().cuda()
                module(*input_tuple)
                for p in module.parameters():
                    test_case.assertIsInstance(p, torch.cuda.HalfTensor)
                    test_case.assertEqual(p.get_device(), 0)
        torch.set_num_threads(num_threads)

    def _get_target(self):
        return self._get_arg('target', False)

    @property
    def constructor_args(self):
        return self._get_arg('constructor_args', False)


class CriterionTest(InputVariableMixin, TestBase):
    # TODO: check that criterions don't ignore grad_output

    _required_arg_names = TestBase._required_arg_names.union({'target'})

    def __init__(self, *args, **kwargs):
        super().__init__(*args, **kwargs)
        self.should_test_cuda = kwargs.get('test_cuda', True)
        self.check_forward_only = kwargs.get('check_forward_only', False)
        self.check_gradgrad = kwargs.get('check_gradgrad', True)
        self.check_half = kwargs.get('check_half', True)
        self.check_bfloat16 = kwargs.get('check_bfloat16', False)
        self.convert_target = kwargs.get('convert_target', True)
        self.test_cpu = kwargs.get('test_cpu', True)

    def __call__(self, test_case):
        module = self.constructor(*self.constructor_args)
        input = self._get_input()

        # Check that these methods don't raise errors
        module.__repr__()
        str(module)

        target = self._get_target()

        if self.reference_fn is not None:
            out = test_case._forward_criterion(module, input, target, extra_args=self.extra_args)
            ref_args = (deepcopy(input), deepcopy(target)) + self.extra_args + (module,)
            expected_out = self.reference_fn(*ref_args)
            test_case.assertEqual(out, expected_out)

        if self.check_forward_only:
            return

        params = tuple(x for x in module.parameters())
        if not isinstance(input, tuple):
            inputs = (input,) + params + (target,)

            def apply_fn(input, target, *params):
                return module(input, target)
        else:
            inputs = input + params + (target,)

            def apply_fn(input1, input2, target, *params):
                return module(input1, input2, target)

        gradcheck(apply_fn, inputs)

        if self.check_gradgrad:
            gradgradcheck(apply_fn, inputs)

    def test_cuda(self, test_case, dtype=None, extra_args=None):
        def convert_dtype(obj, dtype, requires_grad=False):
            if isinstance(obj, torch.Tensor):
                return obj.detach().to(dtype=dtype).requires_grad_(requires_grad)
            elif isinstance(obj, torch.Tensor):
                return obj.to(dtype)
            elif isinstance(obj, tuple):
                return tuple(convert_dtype(o, dtype, requires_grad) for o in obj)
            else:
                return obj

        if not TEST_CUDA or not self.should_test_cuda:
            raise unittest.SkipTest('Excluded from CUDA tests')

        cpu_input = self._get_input()
        cpu_target = self._get_target()
        cpu_module = self.constructor(*self.constructor_args)
        gpu_module = self.constructor(*self.constructor_args)

        # Convert input, target and module parameters to dtype
        if dtype is not None:
            cpu_input = convert_dtype(cpu_input, dtype, True)
            # NLLLoss requires target to be LongTensor
            if not isinstance(cpu_target, torch.LongTensor) and self.convert_target:
                cpu_target = convert_dtype(cpu_target, dtype)
            cpu_module.type(dtype)
            gpu_module.type(dtype)

        # GPU setup
        gpu_input = to_gpu(cpu_input)
        gpu_target = to_gpu(cpu_target)
        gpu_module.cuda()

        # torch.HalfTensor doesn't support most operations, converting back to default
        if dtype in {torch.half, torch.bfloat16}:
            cpu_input = self._get_input()
            cpu_target = self._get_target()
            # Loss modules with weights require consistent input/module weight types
            cpu_module = self.constructor(*self.constructor_args)

        cpu_output = test_case._forward_criterion(cpu_module, cpu_input, cpu_target, extra_args=extra_args)
        gpu_output = test_case._forward_criterion(gpu_module, gpu_input, gpu_target, extra_args=extra_args)
        # dtype can be None, so set precision in this way instead of a precision map
        # TODO(#38095): Replace assertEqualIgnoreType. See issue #38095
        test_case.assertEqualIgnoreType(cpu_output, gpu_output,
                                        atol=1e-1 if dtype in {torch.half, torch.bfloat16} else 4e-4, rtol=0)

        cpu_gradInput = test_case._backward_criterion(cpu_module, cpu_input, cpu_target, extra_args=extra_args)
        gpu_gradInput = test_case._backward_criterion(gpu_module, gpu_input, gpu_target, extra_args=extra_args)
        # TODO(#38095): Replace assertEqualIgnoreType. See issue #38095
        test_case.assertEqualIgnoreType(cpu_gradInput, gpu_gradInput,
                                        atol=1e-1 if dtype in {torch.half, torch.bfloat16} else 4e-4, rtol=0)

    def _get_target(self):
        return self._get_arg('target', False)

    @property
    def constructor_args(self):
        return self._get_arg('constructor_args', False)

    @property
    def extra_args(self):
        return self._get_arg('extra_args', False)<|MERGE_RESOLUTION|>--- conflicted
+++ resolved
@@ -22,6 +22,7 @@
 from torch.autograd.gradcheck import get_numerical_jacobian, iter_tensors, \
     gradcheck, gradgradcheck
 from torch.autograd import Variable
+from torch.types import _TensorOrTensors
 import torch.backends.cudnn
 
 # tarfile module tries to obtain a file object name in python 3.3
@@ -4557,7 +4558,7 @@
             for i in input:
                 self._zero_grad_input(i)
 
-    def _analytical_jacobian(self, module, input, jacobian_input=True, jacobian_parameters=True):
+    def _analytical_jacobian(self, module, input: _TensorOrTensors, jacobian_input=True, jacobian_parameters=True):
         output = self._forward(module, input)
         output_size = output.nelement()
 
@@ -4599,7 +4600,7 @@
 
         return res
 
-    def _numerical_jacobian(self, module, input, jacobian_input=True, jacobian_parameters=True):
+    def _numerical_jacobian(self, module, input: _TensorOrTensors, jacobian_input=True, jacobian_parameters=True):
         def fw(input):
             return self._forward(module, input).detach()
 
@@ -4611,7 +4612,7 @@
             res += torch.cat([get_numerical_jacobian(fw, input, p, eps=1e-6) for p in param], 0),
         return res
 
-    def check_jacobian(self, module, input, jacobian_input=True):
+    def check_jacobian(self, module, input: _TensorOrTensors, jacobian_input=True):
         jacobian_parameters = bool(self._get_parameters(module)[0])
         analytical = self._analytical_jacobian(module, input, jacobian_input, jacobian_parameters)
         numerical = self._numerical_jacobian(module, input, jacobian_input, jacobian_parameters)
@@ -4801,96 +4802,11 @@
     def test_cuda(self, test_case):
         if not TEST_CUDA or not self.should_test_cuda:
             raise unittest.SkipTest('Excluded from CUDA tests')
-<<<<<<< HEAD
-        try:
-            cpu_input = self._get_input()
-            type_map = {'torch.DoubleTensor': torch.cuda.FloatTensor}
-            cpu_input_tuple = cpu_input if isinstance(cpu_input, tuple) else (cpu_input,)
-            gpu_input_tuple = to_gpu(cpu_input_tuple, type_map=type_map)
-
-            cpu_module = self.constructor(*self.constructor_args)
-            gpu_module = self.constructor(*self.constructor_args).float().cuda()
-            cpu_param = test_case._get_parameters(cpu_module)
-            gpu_param = test_case._get_parameters(gpu_module)
-            for cpu_p, gpu_p in zip(cpu_param[0], gpu_param[0]):
-                gpu_p.data.copy_(cpu_p)
-
-            test_case._zero_grad_input(cpu_input_tuple)
-            test_case._zero_grad_input(gpu_input_tuple)
-            test_case._zero_grad_parameters(cpu_module)
-            test_case._zero_grad_parameters(gpu_module)
-            cpu_output = test_case._forward(cpu_module, cpu_input_tuple)
-            gpu_output = test_case._forward(gpu_module, gpu_input_tuple)
-            # TODO(#38095): Replace assertEqualIgnoreType. See issue #38095
-            test_case.assertEqualIgnoreType(cpu_output, gpu_output, atol=self.precision, rtol=0)
-
-            # Run backwards on CPU and GPU and compare results
-            for _ in range(5):
-                cpu_gradOutput = cpu_output.clone().normal_()
-                gpu_gradOutput = cpu_gradOutput.type('torch.cuda.FloatTensor')
-                cpu_gradInput = test_case._backward(cpu_module, cpu_input_tuple, cpu_output, cpu_gradOutput)
-                gpu_gradInput = test_case._backward(gpu_module, gpu_input_tuple, gpu_output, gpu_gradOutput)
-                # TODO(#38095): Replace assertEqualIgnoreType. See issue #38095
-                test_case.assertEqualIgnoreType(cpu_gradInput, gpu_gradInput, atol=self.precision, rtol=0)
-                for cpu_d_p, gpu_d_p in zip(cpu_param[1], gpu_param[1]):
-                    test_case.assertEqual(cpu_d_p, gpu_d_p, atol=self.precision, rtol=0)
-
-            # Run double-backwards on CPU and GPU and compare results
-            if self.check_gradgrad and not self.FIXME_no_cuda_gradgrad_comparison:
-                cpu_output = cpu_module(*cpu_input_tuple)
-                gpu_output = gpu_module(*gpu_input_tuple)
-
-                cpu_gradOutput = torch.randn_like(cpu_output, requires_grad=True)
-                gpu_gradOutput = cpu_gradOutput.type_as(gpu_output).detach()
-                gpu_gradOutput.requires_grad = True
-
-                cpu_gradInputs = torch.autograd.grad(
-                    cpu_output,
-                    cpu_input_tuple + tuple(cpu_module.parameters()),
-                    cpu_gradOutput,
-                    create_graph=True)
-                gpu_gradInputs = torch.autograd.grad(
-                    gpu_output,
-                    gpu_input_tuple + tuple(gpu_module.parameters()),
-                    gpu_gradOutput,
-                    create_graph=True)
-
-                for cpu_d_i, gpu_d_i in zip(cpu_gradInputs, gpu_gradInputs):
-                    # TODO(#38095): Replace assertEqualIgnoreType. See issue #38095
-                    test_case.assertEqualIgnoreType(cpu_d_i, gpu_d_i, atol=self.precision, rtol=0)
-
-                # We mix output into the second backwards computation so that
-                # torch.autograd.grad doesn't complain that some inputs
-                # are unreachable (which can happen if you differentiate
-                # only on the gradient.
-                cpu_gg = torch.autograd.grad(
-                    cpu_output.sum() + sum(map(lambda x: x.sum(), cpu_gradInputs)),
-                    cpu_input_tuple + (cpu_gradOutput,) + tuple(cpu_module.parameters()),
-                    retain_graph=True)
-                gpu_gg = torch.autograd.grad(
-                    gpu_output.sum() + sum(map(lambda x: x.sum(), gpu_gradInputs)),
-                    gpu_input_tuple + (gpu_gradOutput,) + tuple(gpu_module.parameters()),
-                    retain_graph=True)
-                # TODO(#38095): Replace assertEqualIgnoreType. See issue #38095
-                test_case.assertEqualIgnoreType(cpu_gradInput, gpu_gradInput, atol=self.precision, rtol=0)
-                for cpu_d_p, gpu_d_p in zip(cpu_gg, gpu_gg):
-                    # TODO(#38095): Replace assertEqualIgnoreType. See issue #38095
-                    test_case.assertEqualIgnoreType(cpu_d_p, gpu_d_p, atol=self.precision, rtol=0)
-
-            self.test_noncontig(test_case, gpu_module, gpu_input_tuple)
-        except NotImplementedError:
-            pass
-        # TODO: remove this after CUDA scatter_ is implemented
-        except AttributeError as e:
-            if len(e.args) == 1 and "'FloatTensor' object has no attribute 'scatter_'" in e.args[0]:
-                pass
-            else:
-                raise
-=======
 
         cpu_input = self._get_input()
         type_map = {'torch.DoubleTensor': torch.cuda.FloatTensor}
-        gpu_input = to_gpu(cpu_input, type_map=type_map)
+        cpu_input_tuple = cpu_input if isinstance(cpu_input, tuple) else (cpu_input,)
+        gpu_input_tuple = to_gpu(cpu_input_tuple, type_map=type_map)
 
         cpu_module = self.constructor(*self.constructor_args)
         gpu_module = self.constructor(*self.constructor_args).float().cuda()
@@ -4899,12 +4815,12 @@
         for cpu_p, gpu_p in zip(cpu_param[0], gpu_param[0]):
             gpu_p.data.copy_(cpu_p)
 
-        test_case._zero_grad_input(cpu_input)
-        test_case._zero_grad_input(gpu_input)
+        test_case._zero_grad_input(cpu_input_tuple)
+        test_case._zero_grad_input(gpu_input_tuple)
         test_case._zero_grad_parameters(cpu_module)
         test_case._zero_grad_parameters(gpu_module)
-        cpu_output = test_case._forward(cpu_module, cpu_input)
-        gpu_output = test_case._forward(gpu_module, gpu_input)
+        cpu_output = test_case._forward(cpu_module, cpu_input_tuple)
+        gpu_output = test_case._forward(gpu_module, gpu_input_tuple)
         # TODO(#38095): Replace assertEqualIgnoreType. See issue #38095
         test_case.assertEqualIgnoreType(cpu_output, gpu_output, atol=self.precision, rtol=0)
 
@@ -4912,8 +4828,8 @@
         for _ in range(5):
             cpu_gradOutput = cpu_output.clone().normal_()
             gpu_gradOutput = cpu_gradOutput.type('torch.cuda.FloatTensor')
-            cpu_gradInput = test_case._backward(cpu_module, cpu_input, cpu_output, cpu_gradOutput)
-            gpu_gradInput = test_case._backward(gpu_module, gpu_input, gpu_output, gpu_gradOutput)
+            cpu_gradInput = test_case._backward(cpu_module, cpu_input_tuple, cpu_output, cpu_gradOutput)
+            gpu_gradInput = test_case._backward(gpu_module, gpu_input_tuple, gpu_output, gpu_gradOutput)
             # TODO(#38095): Replace assertEqualIgnoreType. See issue #38095
             test_case.assertEqualIgnoreType(cpu_gradInput, gpu_gradInput, atol=self.precision, rtol=0)
             for cpu_d_p, gpu_d_p in zip(cpu_param[1], gpu_param[1]):
@@ -4921,8 +4837,8 @@
 
         # Run double-backwards on CPU and GPU and compare results
         if self.check_gradgrad and not self.FIXME_no_cuda_gradgrad_comparison:
-            cpu_output = cpu_module(cpu_input)
-            gpu_output = gpu_module(gpu_input)
+            cpu_output = cpu_module(*cpu_input_tuple)
+            gpu_output = gpu_module(*gpu_input_tuple)
 
             cpu_gradOutput = torch.randn_like(cpu_output, requires_grad=True)
             gpu_gradOutput = cpu_gradOutput.type_as(gpu_output).detach()
@@ -4930,12 +4846,12 @@
 
             cpu_gradInputs = torch.autograd.grad(
                 cpu_output,
-                (cpu_input,) + tuple(cpu_module.parameters()),
+                cpu_input_tuple + tuple(cpu_module.parameters()),
                 cpu_gradOutput,
                 create_graph=True)
             gpu_gradInputs = torch.autograd.grad(
                 gpu_output,
-                (gpu_input,) + tuple(gpu_module.parameters()),
+                gpu_input_tuple + tuple(gpu_module.parameters()),
                 gpu_gradOutput,
                 create_graph=True)
 
@@ -4949,11 +4865,11 @@
             # only on the gradient.
             cpu_gg = torch.autograd.grad(
                 cpu_output.sum() + sum(map(lambda x: x.sum(), cpu_gradInputs)),
-                (cpu_input, cpu_gradOutput) + tuple(cpu_module.parameters()),
+                cpu_input_tuple + (cpu_gradOutput,) + tuple(cpu_module.parameters()),
                 retain_graph=True)
             gpu_gg = torch.autograd.grad(
                 gpu_output.sum() + sum(map(lambda x: x.sum(), gpu_gradInputs)),
-                (gpu_input, gpu_gradOutput) + tuple(gpu_module.parameters()),
+                gpu_input_tuple + (gpu_gradOutput,) + tuple(gpu_module.parameters()),
                 retain_graph=True)
             # TODO(#38095): Replace assertEqualIgnoreType. See issue #38095
             test_case.assertEqualIgnoreType(cpu_gradInput, gpu_gradInput, atol=self.precision, rtol=0)
@@ -4961,9 +4877,7 @@
                 # TODO(#38095): Replace assertEqualIgnoreType. See issue #38095
                 test_case.assertEqualIgnoreType(cpu_d_p, gpu_d_p, atol=self.precision, rtol=0)
 
-        self.test_noncontig(test_case, gpu_module, gpu_input)
->>>>>>> c253b101
-
+        self.test_noncontig(test_case, gpu_module, gpu_input_tuple)
 
 class InputVariableMixin(object):
     def _get_input(self):
@@ -4997,33 +4911,11 @@
         input_tuple = input if isinstance(input, tuple) else (input,)
         test_case.check_jacobian(module, input_tuple, self.jacobian_input)
         if self.check_gradgrad:
-            # this function creates a lambda function based on the number of tensors in the input
-            # eg. if input is (tensor1, tensor2), the generated lambda function will be:
-            #     lambda _0, _1, *args, **kw: test_case._forward(module, (_0, _1, ))
-            def get_lambda_func(inputs, test_case, module):
-                # we assume the inputs is always not empty
-                len_inputs = len(inputs)
-                if len_inputs == 1:
-                    return lambda _0, *args, **kw: test_case._forward(module, (_0, ))
-                if len_inputs == 2:
-                    return lambda _0, _1, *args, **kw: test_case._forward(module, (_0, _1, ))
-                # generate lambda function for case that length of input > 2
-                helper_str = "def _get_lambda_func(test_case, module):"
-                fn_str = "return lambda "
-                in_str = ""
-                for i in range(0, len(inputs)):
-                    in_str = in_str + "_" + str(i) + ", "
-                fn_str = fn_str + in_str + "*args, **kw: test_case._forward(module, (" + in_str + "))"
-                helper_str = helper_str + fn_str
-                # we have to do exec to define a function in order to pass test_case and module in
-                tmp_locals = {}
-                exec(helper_str, {}, tmp_locals)
-                return tmp_locals['_get_lambda_func'](test_case, module)
-
             # could probably unify check_jacobian above with this.
             params = tuple(x for x in module.parameters())
+            num_inputs = len(input_tuple)
             _assertGradAndGradgradChecks(
-                test_case, get_lambda_func(input_tuple, test_case, module), input_tuple + params)
+                test_case, lambda *args, **kw: test_case._forward(module, args[:num_inputs]), input_tuple + params)
 
         # check if module can be printed
         module.__repr__()
@@ -5032,28 +4924,29 @@
             # check if the inplace variant of the module gives the same result
             # as the out-of-place
 
+            # check_inplace doesn't support multiple input tensors, since we don't know
+            # which of the multiple tensor arguments is actually being operated in-place
+            assert len(input_tuple) == 1
+            input = input_tuple[0]
+
             module_ip = self.constructor(*self.constructor_args, inplace=True)
 
-            input_versions = tuple(t._version for t in input_tuple)
+            input_version = input._version
             with freeze_rng_state():
-                output = module(*input_tuple)
-            new_input_versions = tuple(t._version for t in input_tuple)
-            test_case.assertEqual(input_versions, new_input_versions)
-
-            input_ip = deepcopy(input_tuple)
-            input_ip_clone = tuple(t.clone() for t in input_ip)
+                output = module(input)
+            test_case.assertEqual(input._version, input_version)
+
+            input_ip = deepcopy(input)
+            input_ip_clone = input_ip.clone()
             with freeze_rng_state():
-                output_ip = module_ip(*input_ip_clone)
-            input_ip_clone_versions = tuple(t._version for t in input_ip_clone)
-            test_case.assertNotEqual(input_ip_clone_versions, input_versions)
+                output_ip = module_ip(input_ip_clone)
+            test_case.assertNotEqual(input_ip_clone._version, input_version)
             test_case.assertEqual(output, output_ip)
             grad = output.data.clone().normal_()
-            for t in input_tuple:
-                t.grad.data.zero_()
+            input.grad.data.zero_()
             output.backward(grad)
             output_ip.backward(grad)
-            for t1, t2 in zip(input_tuple, input_ip):
-                test_case.assertEqual(t1.grad, t2.grad)
+            test_case.assertEqual(input.grad, input_ip.grad)
 
         if any(isinstance(t, torch.LongTensor) for t in input_tuple) and TEST_CUDA:
             # check that cuda() moves module parameters to correct GPU device,
