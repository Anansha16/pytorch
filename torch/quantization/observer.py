
import warnings
from abc import ABCMeta, abstractmethod
from functools import partial
from typing import List, Tuple, Optional, Dict, Union
from collections import OrderedDict
import torch
import torch.nn as nn
import re

def _with_args(cls_or_self, **kwargs):
    r"""Wrapper that allows creation of class factories.

    This can be useful when there is a need to create classes with the same
    constructor arguments, but different instances.

    Example::

        >>> Foo.with_args = classmethod(_with_args)
        >>> foo_builder = Foo.with_args(a=3, b=4).with_args(answer=42)
        >>> foo_instance1 = foo_builder()
        >>> foo_instance2 = foo_builder()
        >>> id(foo_instance1) == id(foo_instance2)
        False
    """
    class _PartialWrapper(object):
        def __init__(self, p):
            self.p = p

        def __call__(self, *args, **keywords):
            return self.p(*args, **keywords)

        def __repr__(self):
            return self.p.__repr__()

        with_args = _with_args
    r = _PartialWrapper(partial(cls_or_self, **kwargs))
    return r


ABC = ABCMeta(str("ABC"), (object,), {})  # compatible with Python 2 *and* 3:


class ObserverBase(ABC, nn.Module):
    r"""Base observer Module.
    Any observer implementation should derive from this class.

    Concrete observers should follow the same API. In forward, they will update
    the statistics of the observed Tensor. And they should provide a
    `calculate_qparams` function that computes the quantization parameters given
    the collected statistics.

    Args:
        dtype: Quantized data type
    """
    def __init__(self, dtype):
        super(ObserverBase, self).__init__()
        self.dtype = dtype

    @abstractmethod
    def forward(self, x):
        pass

    @abstractmethod
    def calculate_qparams(self, **kwargs):
        pass

    with_args = classmethod(_with_args)


class _ObserverBase(ObserverBase):
    r"""Internal common base for all qint/quint8 observers.

    This base is for commonly used parameters used internally.
    Users should use `~torch.quantization.observer.ObserverBase` as a base class
    for custom observers.

    Args:
        dtype: Quantized data type.
        qscheme: Quantization scheme to be used.
        reduce_range: Reduces the range of the quantized data type by 1 bit.
                      This is sometimes required to avoid instruction overflow.
        quant_min: Minimum quantization value. If unspecified, it will follow the 8-bit setup.
        quant_max: Maximum quantization value. If unspecified, it will follow the 8-bit setup.

    .. warning::

        :attr:`dtype` can only take ``torch.qint8`` or ``torch.quint8``.

    .. warning::

        :attr:`qscheme` can only take one of the following options:

        - ``torch.per_tensor_affine``
        - ``torch.per_tensor_symmetric``
        - ``torch.per_channel_affine``
        - ``torch.per_channel_symmetric``
    """

    # Note: the version is shared by all observer types
    #
    # Version 1/None
    #   self
    #
    # Version 2 (base class only, does not include child class buffers)
    #   self
    #   |--- eps : Tensor
    #
    # Version 3
    #   for HistogramObserver only, changed the shape of uninitialized
    #   min_val and max_val buffers from torch.Size([0]) to torch.Size([])
    _version = 2

    def __init__(self, dtype=torch.quint8, qscheme=torch.per_tensor_affine,
                 reduce_range=False, quant_min=None, quant_max=None):
        super(_ObserverBase, self).__init__(dtype=dtype)
        self.qscheme = qscheme
        if reduce_range:
            warnings.warn(
                "Please use quant_min and quant_max to specify the range for observers. \
                    reduce_range will be deprecated in a future release of PyTorch."
            )
        self.reduce_range = reduce_range
        self.register_buffer('eps', torch.tensor([torch.finfo(torch.float32).eps]))
        assert self.qscheme in (
            torch.per_tensor_affine,
            torch.per_tensor_symmetric,
            torch.per_channel_affine,
            torch.per_channel_symmetric,
            torch.per_channel_affine_float_qparams,
        ), "Default Observer only works for per_tensor_affine, \
                per_tensor_symmetric, per_channel_affine, \
                per_channel_symmetric and per_channel_float_qparams quantization scheme"
        assert self.dtype in (
            torch.qint8,
            torch.quint8,
        ), "Default Observer only works for qint8 and quint8 data type"
        self.has_customized_qrange = (quant_min is not None) and (quant_max is not None)
        if self.has_customized_qrange:
            self._validate_qmin_qmax(quant_min, quant_max)
        self.quant_min = quant_min
        self.quant_max = quant_max

    def _load_from_state_dict(self, state_dict, prefix, local_metadata, strict,
                              missing_keys, unexpected_keys, error_msgs):

        version = local_metadata.get('version', None)

        if version is None or version == 1:
            # eps was moved to a buffer in version 2
            eps = torch.tensor([torch.finfo(torch.float32).eps])
            state_dict[prefix + 'eps'] = eps

        super(ObserverBase, self)._load_from_state_dict(state_dict, prefix, local_metadata, strict,
                                                        missing_keys, unexpected_keys, error_msgs)

    @torch.jit.export
    def _validate_qmin_qmax(self, quant_min, quant_max):
        # type: (int, int) -> None
        r"""Validates that the user-specified quantization range is properly initialized
        and within the given bound supported by the observer dtype.

        To accommodate lower-bit quantization with respect to the existing torch.qint8 and
        torch.quint8 datatypes, the user can choose to use dynamic quantization range by passing
        in a tuple of initial qmin and qmax values. One use case is these customized qmin and qmax
        values are used to calculate static estimates of the scale and zero point for aggressive lower-bit
        fake quantization. These estimates are compared against parameters learned through backpropagation.
        The related literatures for scale and zero point via backpropagation are as follows:

        Learned Step Size Quantization: https://openreview.net/pdf?id=rkgO66VKDS
        Trained Quantization Thresholds: https://arxiv.org/pdf/1903.08066.pdf
        """
        # The variable names are prefixed with "initial" because their values (qmin and qmax) might be adjusted
        # based on whether quantization range is reduced and the datatype (signed/unsigned) used by the observer.
        assert quant_min <= 0 <= quant_max, "Used-specified quantization range must include 0."
        assert quant_min < quant_max, "qmin must be strictly less than qmax for user-specified quantization range."

    @torch.jit.export
    def _calculate_qmin_qmax(self):
        # type: () -> Tuple[int, int]
        r"""Calculates actual qmin and qmax based on the quantization range,
        observer datatype and if range is reduced.
        """
        if self.has_customized_qrange:
            # This initialization here is to be resolve TorchScript compilation issues and allow
            # using of refinement to decouple initial_qmin and initial_qmax from quantization range.
            # The actual values of initial_qmin and initial_qmax will be reset below.
            initial_quant_min, initial_quant_max = 0, 255
            # The following assignment of self.qmin and self.qmax to the local variables and the if check refine the
            # attribute from Optional valid integers for use, based on TorchScript's requirements.
            custom_quant_min, custom_quant_max = self.quant_min, self.quant_max
            if custom_quant_min is not None and custom_quant_max is not None:
                initial_quant_min, initial_quant_max = custom_quant_min, custom_quant_max

            qrange_len = initial_quant_max - initial_quant_min + 1
            assert 0 < qrange_len <= 256, \
                "quantization range should be positive and not exceed the maximum bit range (=256)."
            if self.dtype == torch.qint8:
                quant_min, quant_max = -qrange_len // 2, qrange_len // 2 - 1
            else:
                quant_min, quant_max = 0, qrange_len - 1
            if self.reduce_range:
                quant_min, quant_max = quant_min // 2, quant_max // 2
        else:
            # Fallback onto default 8-bit qmin and qmax calculation if dynamic range is not used.
            if self.dtype == torch.qint8:
                if self.reduce_range:
                    quant_min, quant_max = -64, 63
                else:
                    quant_min, quant_max = -128, 127
            else:
                if self.reduce_range:
                    quant_min, quant_max = 0, 127
                else:
                    quant_min, quant_max = 0, 255
        return quant_min, quant_max

    @torch.jit.export
    def _calculate_qparams(self, min_val, max_val):
        # type: (Tensor, Tensor) -> Tuple[Tensor, Tensor]
        r"""Calculates the quantization parameters, given min and max
        value tensors. Works for both per tensor and per channel cases

        Args:
            min_val: Minimum values per channel
            max_val: Maximum values per channel

        Returns:
            scales: Scales tensor of shape (#channels,)
            zero_points: Zero points tensor of shape (#channels,)
        """
        if min_val.numel() == 0 or max_val.numel() == 0:
            warnings.warn(
                "must run observer before calling calculate_qparams.\
                                    Returning default scale and zero point "
            )
            return torch.tensor([1.0]), torch.tensor([0])

        if min_val.dim() == 0 or max_val.dim() == 0:
            if min_val == float('inf') and max_val == float('-inf'):
                warnings.warn(
                    "must run observer before calling calculate_qparams.\
                                        Returning default scale and zero point "
                )
                return torch.tensor([1.0]), torch.tensor([0])

            assert min_val <= max_val, "min {} should be less than max {}".format(
                min_val, max_val
            )
        else:
            assert torch.all(min_val <= max_val), "min {} should be less than max {}".format(
                min_val, max_val
            )

        quant_min, quant_max = self._calculate_qmin_qmax()
        min_val_neg = torch.min(min_val, torch.zeros_like(min_val))
        max_val_pos = torch.max(max_val, torch.zeros_like(max_val))

        scale = torch.ones(min_val_neg.size(), dtype=torch.float32)
        zero_point = torch.zeros(min_val_neg.size(), dtype=torch.int64)
        device = 'cuda' if min_val_neg.is_cuda else 'cpu'

        if self.qscheme == torch.per_tensor_symmetric or self.qscheme == torch.per_channel_symmetric:
            max_val_pos = torch.max(-min_val_neg, max_val_pos)
            scale = max_val_pos / (float(quant_max - quant_min) / 2)
            scale = torch.max(scale, self.eps)
            if self.dtype == torch.quint8:
                if self.has_customized_qrange:
                    # When customized quantization range is used, down-rounded midpoint of the range is chosen.
                    zero_point = zero_point.new_full(zero_point.size(), (quant_min + quant_max) // 2)
                else:
                    zero_point = zero_point.new_full(zero_point.size(), 128)
        elif self.qscheme == torch.per_channel_affine_float_qparams:
            scale = (max_val - min_val) / float(quant_max - quant_min)
            scale = torch.where(scale > self.eps, scale, torch.ones_like(scale))
            # We use the quantize function
            # xq = Round(Xf * inv_scale + zero_point),
            # setting zero_point to (-1 * min *inv_scale) we get
            # Xq = Round((Xf - min) * inv_scale)
            zero_point = -1 * min_val / scale
        else:
            scale = (max_val_pos - min_val_neg) / float(quant_max - quant_min)
            scale = torch.max(scale, self.eps)
            zero_point = quant_min - torch.round(min_val_neg / scale)
            zero_point = torch.clamp(zero_point, quant_min, quant_max)

        # For scalar values, cast them to Tensors of size 1 to keep the shape
        # consistent with default values in FakeQuantize.
        if len(scale.shape) == 0:
            # TODO: switch to scale.item() after adding JIT support
            scale = torch.tensor([float(scale)], dtype=scale.dtype, device=device)
        if len(zero_point.shape) == 0:
            # TODO: switch to zero_point.item() after adding JIT support
            zero_point = torch.tensor([int(zero_point)], dtype=zero_point.dtype, device=device)
            if self.qscheme == torch.per_channel_affine_float_qparams:
                zero_point = torch.tensor([float(zero_point)], dtype=zero_point.dtype, device=device)


        return scale, zero_point


class MinMaxObserver(_ObserverBase):
    r"""Observer module for computing the quantization parameters based on the
    running min and max values.

    This observer uses the tensor min/max statistics to compute the quantization
    parameters. The module records the running minimum and maximum of incoming
    tensors, and uses this statistic to compute the quantization parameters.

    Args:
        dtype: Quantized data type
        qscheme: Quantization scheme to be used
        reduce_range: Reduces the range of the quantized data type by 1 bit
        quant_min: Minimum quantization value. If unspecified, it will follow the 8-bit setup.
        quant_max: Maximum quantization value. If unspecified, it will follow the 8-bit setup.

    Given running min/max as :math:`x_\text{min}` and :math:`x_\text{max}`,
    scale :math:`s` and zero point :math:`z` are computed as:

    The running minimum/maximum :math:`x_\text{min/max}` is computed as:

    .. math::

        \begin{array}{ll}
        x_\text{min} &= \begin{cases}
            \min(X) & \text{if~}x_\text{min} = \text{None} \\
            \min\left(x_\text{min}, \min(X)\right) & \text{otherwise}
        \end{cases}\\
        x_\text{max} &= \begin{cases}
            \max(X) & \text{if~}x_\text{max} = \text{None} \\
            \max\left(x_\text{max}, \max(X)\right) & \text{otherwise}
        \end{cases}\\
        \end{array}

    where :math:`X` is the observed tensor.

    The scale :math:`s` and zero point :math:`z` are then computed as:

    .. math::

        \begin{aligned}
            \text{if Symmetric:}&\\
            &s = 2 \max(|x_\text{min}|, x_\text{max}) /
                \left( Q_\text{max} - Q_\text{min} \right) \\
            &z = \begin{cases}
                0 & \text{if dtype is qint8} \\
                128 & \text{otherwise}
            \end{cases}\\
            \text{Otherwise:}&\\
                &s = \left( x_\text{max} - x_\text{min}  \right ) /
                    \left( Q_\text{max} - Q_\text{min} \right ) \\
                &z = Q_\text{min} - \text{round}(x_\text{min} / s)
        \end{aligned}

    where :math:`Q_\text{min}` and :math:`Q_\text{max}` are the minimum and
    maximum of the quantized data type.

    .. warning:: Only works with ``torch.per_tensor_symmetric`` quantization scheme

    .. warning:: :attr:`dtype` can only take ``torch.qint8`` or ``torch.quint8``.

    .. note:: If the running minimum equals to the running maximum, the scale
              and zero_point are set to 1.0 and 0.
    """

    def __init__(self, dtype=torch.quint8, qscheme=torch.per_tensor_affine,
                 reduce_range=False, quant_min=None, quant_max=None):
        # For x86 quantized kernels, we need to ensure that the vpmaddubsw
        # instruction does not overflow. We allow for a reduce_range argument to
        # observers that reduces the quantized range to (0,127) or (-64, 63).
        # For more details see aten/src/ATen/native/quantized/cpu/qconv.cpp
        # This is not an optimal choice for non x86 backends as it loses a bit
        # of precision for activations.

        super(MinMaxObserver, self).__init__(dtype=dtype,
                                             qscheme=qscheme,
                                             reduce_range=reduce_range,
                                             quant_min=quant_min,
                                             quant_max=quant_max)
        self.register_buffer('min_val', torch.tensor(float('inf')))
        self.register_buffer('max_val', torch.tensor(float('-inf')))
        if self.qscheme == torch.per_tensor_symmetric and \
           self.reduce_range and \
           self.dtype == torch.quint8:
            raise NotImplementedError("Cannot reduce range for symmetric \
                                       quantization for quint8")

    def forward(self, x_orig):
        r"""Records the running minimum and maximum of ``x``."""
        x = x_orig.detach()  # avoid keeping autograd tape
        x = x.to(self.min_val.dtype)
        min_val_cur, max_val_cur = torch._aminmax(x)
        min_val = torch.min(min_val_cur, self.min_val)
        max_val = torch.max(max_val_cur, self.max_val)
        self.min_val.copy_(min_val)
        self.max_val.copy_(max_val)
        return x_orig

    @torch.jit.export
    def calculate_qparams(self):
        r"""Calculates the quantization parameters."""
        return self._calculate_qparams(self.min_val, self.max_val)

    @torch.jit.export
    def extra_repr(self):
        return "min_val={}, max_val={}".format(self.min_val, self.max_val)


class MovingAverageMinMaxObserver(MinMaxObserver):
    r"""Observer module for computing the quantization parameters based on the
    moving average of the min and max values.

    This observer computes the quantization parameters based on the moving
    averages of minimums and maximums of the incoming tensors. The module
    records the average minimum and maximum of incoming tensors, and uses this
    statistic to compute the quantization parameters.

    Args:
        averaging_constant: Averaging constant for min/max.
        dtype: Quantized data type
        qscheme: Quantization scheme to be used
        reduce_range: Reduces the range of the quantized data type by 1 bit
        quant_min: Minimum quantization value. If unspecified, it will follow the 8-bit setup.
        quant_max: Maximum quantization value. If unspecified, it will follow the 8-bit setup.

    The moving average min/max is computed as follows

    .. math::

        \begin{array}{ll}
                x_\text{min} = \begin{cases}
                    \min(X) & \text{if~}x_\text{min} = \text{None} \\
                    (1 - c) x_\text{min} + c \min(X) & \text{otherwise}
                \end{cases}\\
                x_\text{max} = \begin{cases}
                    \max(X) & \text{if~}x_\text{max} = \text{None} \\
                    (1 - c) x_\text{max} + c \max(X) & \text{otherwise}
                \end{cases}\\
        \end{array}

    where :math:`x_\text{min/max}` is the running average min/max, :math:`X` is
    is the incoming tensor, and :math:`c` is the ``averaging_constant``.

    The scale and zero point are then computed as in
    :class:`~torch.quantization.observer.MinMaxObserver`.

    .. note:: Only works with ``torch.per_tensor_affine`` quantization scheme.

    .. note:: If the running minimum equals to the running maximum, the scale
              and zero_point are set to 1.0 and 0.
    """
    def __init__(self, averaging_constant=0.01, dtype=torch.quint8,
                 qscheme=torch.per_tensor_affine, reduce_range=False,
                 quant_min=None, quant_max=None):
        self.averaging_constant = averaging_constant
        super(MovingAverageMinMaxObserver, self).__init__(dtype=dtype,
                                                          qscheme=qscheme,
                                                          reduce_range=reduce_range,
                                                          quant_min=quant_min,
                                                          quant_max=quant_max)

    def forward(self, x_orig):
        x = x_orig.detach()  # avoid keeping autograd tape
        x = x.to(self.min_val.dtype)
        min_val = self.min_val
        max_val = self.max_val
        if min_val == float('inf') and max_val == float('-inf'):
            min_val, max_val = torch._aminmax(x)
        else:
            min_val_cur, max_val_cur = torch._aminmax(x)
            min_val = min_val + self.averaging_constant * (min_val_cur - min_val)
            max_val = max_val + self.averaging_constant * (max_val_cur - max_val)
        self.min_val.resize_(min_val.shape)
        self.max_val.resize_(max_val.shape)
        self.min_val.copy_(min_val)
        self.max_val.copy_(max_val)
        return x_orig


class MinMaxDynamicQuantObserver(MinMaxObserver):
    r"""Observer module for computing the quantization parameters based on the
    tensor min and max values in dynamic quantization.

    This observer will mimic the quantization steps followed in the operator
    to compute the activation tensor quantization parameters at run-time.

    Args:
        dtype: Quantized data type
        qscheme: Quantization scheme to be used
        reduce_range: Reduces the range of the quantized data type by 1 bit

    .. warning:: Only works with ``torch.per_tensor_symmetric`` quantization scheme

    .. warning:: :attr:`dtype` can only take ``torch.qint8`` or ``torch.quint8``.

    .. note:: If the running minimum equals to the running maximum, the scale
              and zero_point are set to 0.1 and 0.
    """

    @torch.jit.export
    def calculate_qparams(self):
        r"""Calculates the quantization parameters."""

        if self.max_val == float('-inf') and self.min_val == float('inf'):
            return torch.tensor([1.0]), torch.tensor([0])

        assert self.min_val <= self.max_val, "min {} should be less than max {}".format(
            self.min_val, self.max_val
        )

        if self.dtype == torch.qint8:
            if self.reduce_range:
                qmin, qmax = -64, 63
            else:
                qmin, qmax = -128, 127
        else:  # dtype == torch.quint8
            if self.reduce_range:
                qmin, qmax = 0, 127
            else:
                qmin, qmax = 0, 255

        max_val, min_val = self.max_val.to(dtype=torch.float), self.min_val.to(dtype=torch.float)

        # Extend the min_val and max_val to ensure that it contains 0.
        min_val = torch.min(min_val, torch.tensor(0.).to(dtype=torch.float))
        max_val = torch.max(max_val, torch.tensor(0.).to(dtype=torch.float))

        scale = (max_val.to(dtype=torch.double) - min_val) / float(qmax - qmin)

        if scale == 0.0 or torch.isinf(1.0 / scale):
            scale = torch.tensor(0.1).to(dtype=torch.float)
            zero_point = 0

        zero_point_from_min = qmin - min_val / scale.to(dtype=torch.double)
        zero_point_from_max = qmax - max_val / scale.to(dtype=torch.double)
        zero_point_from_min_error = abs(qmin) - abs(min_val / scale.to(dtype=torch.double))
        zero_point_from_max_error = abs(qmax) - abs(max_val / scale.to(dtype=torch.double))

        if zero_point_from_min_error < zero_point_from_max_error:
            initial_zero_point = zero_point_from_min
        else:
            initial_zero_point = zero_point_from_max

        nudged_zero_point = 0

        if initial_zero_point < qmin:
            nudged_zero_point = qmin
        elif initial_zero_point > qmax:
            nudged_zero_point = qmax
        else:
            nudged_zero_point = int(initial_zero_point.round())

        return scale.to(dtype=torch.float), torch.tensor([nudged_zero_point])

class PerChannelMinMaxObserver(_ObserverBase):
    r"""Observer module for computing the quantization parameters based on the
    running per channel min and max values.

    This observer uses the tensor min/max statistics to compute the per channel
    quantization parameters. The module records the running minimum and maximum
    of incoming tensors, and uses this statistic to compute the quantization
    parameters.

    Args:
        ch_axis: Channel axis
        dtype: Quantized data type
        qscheme: Quantization scheme to be used
        reduce_range: Reduces the range of the quantized data type by 1 bit
        quant_min: Minimum quantization value. If unspecified, it will follow the 8-bit setup.
        quant_max: Maximum quantization value. If unspecified, it will follow the 8-bit setup.

    The quantization parameters are computed the same way as in
    :class:`~torch.quantization.observer.MinMaxObserver`, with the difference
    that the running min/max values are stored per channel.
    Scales and zero points are thus computed per channel as well.

    .. note:: If the running minimum equals to the running maximum, the scales
              and zero_points are set to 1.0 and 0.
    """

    def __init__(self, ch_axis=0, dtype=torch.quint8,
                 qscheme=torch.per_channel_affine, reduce_range=False,
                 quant_min=None, quant_max=None):
        super(PerChannelMinMaxObserver, self).__init__(dtype=dtype,
                                                       qscheme=qscheme,
                                                       reduce_range=reduce_range,
                                                       quant_min=quant_min,
                                                       quant_max=quant_max)
        self.ch_axis = ch_axis
        self.register_buffer('min_vals', torch.tensor([]))
        self.register_buffer('max_vals', torch.tensor([]))
        if (
            self.qscheme == torch.per_channel_symmetric
            and self.reduce_range
            and self.dtype == torch.quint8
        ):
            raise NotImplementedError(
                "Cannot reduce range for symmetric quantization for quint8"
            )

    def forward(self, x_orig):
        return self._forward(x_orig)

    def _forward(self, x_orig):
        x = x_orig.detach()  # avoid keeping autograd tape
        min_vals = self.min_vals
        max_vals = self.max_vals
        x_dim = x.size()

        new_axis_list = [i for i in range(len(x_dim))]  # noqa: C416
        new_axis_list[self.ch_axis] = 0
        new_axis_list[0] = self.ch_axis
        y = x.permute(new_axis_list)
        # Need to match dtype of min/max because the updates to buffers
        # are done in place and types need to match for comparisons
        y = y.to(self.min_vals.dtype)
        y = torch.flatten(y, start_dim=1)
        if min_vals.numel() == 0 or max_vals.numel() == 0:
            min_vals, max_vals = torch._aminmax(y, 1)
        else:
            min_vals_cur, max_vals_cur = torch._aminmax(y, 1)
            min_vals = torch.min(min_vals_cur, min_vals)
            max_vals = torch.max(max_vals_cur, max_vals)
        self.min_vals.resize_(min_vals.shape)
        self.max_vals.resize_(max_vals.shape)
        self.min_vals.copy_(min_vals)
        self.max_vals.copy_(max_vals)
        return x_orig

    @torch.jit.export
    def calculate_qparams(self):
        return self._calculate_qparams(self.min_vals, self.max_vals)

    def extra_repr(self):
        return "min_val={}, max_val={}".format(self.min_vals, self.max_vals)

<<<<<<< HEAD
    @torch.jit.export
    def _load_from_state_dict(self, state_dict: Union[Dict[str, torch.Tensor], Dict[str, torch.Tensor]], prefix: str,
                              local_metadata: Dict[str, torch.Tensor], strict: bool,
                              missing_keys: List[str], unexpected_keys: List[str], error_msgs: List[str]):
=======
    def _load_from_state_dict(self, state_dict, prefix, local_metadata, strict,
                              missing_keys, unexpected_keys, error_msgs):

>>>>>>> ab2029ca
        local_state = ['min_vals', 'max_vals']
        for name in local_state:
            key = prefix + name
            if key in state_dict:
                val = state_dict[key]
                # Custom handling to allow loading min_vals or max_vals
                # of size N into uninitialized buffers of size 0. The
                # buffers are resized here, and the values are copied in
                # the default state_dict loading code of the parent.
                if name == 'min_vals':
                    self.min_vals.resize_(val.shape)
                else:
                    self.max_vals.resize_(val.shape)
                # For torchscript module we need to update the attributes here since we do not
                # call the `_load_from_state_dict` function defined module.py
                if torch.jit.is_scripting():
                    if name == 'min_vals':
                        self.min_vals = val
                    else:
                        self.max_vals = val
            elif strict:
                missing_keys.append(key)

        if not torch.jit.is_scripting():
            super(PerChannelMinMaxObserver, self)._load_from_state_dict(state_dict, prefix, local_metadata, strict,
                                                                        missing_keys, unexpected_keys, error_msgs)

    @torch.jit.export
    def _load_from_state_dict_script(self, state_dict: Union[Dict[str, torch.Tensor], Dict[str, torch.Tensor]],
                                     prefix: str, local_metadata: Dict[str, torch.Tensor], strict: bool,
                                     missing_keys: List[str], unexpected_keys: List[str], error_msgs: List[str]):

        self._load_from_state_dict(state_dict, prefix, local_metadata, strict, missing_keys, unexpected_keys, error_msgs)

class MovingAveragePerChannelMinMaxObserver(PerChannelMinMaxObserver):
    r"""Observer module for computing the quantization parameters based on the
    running per channel min and max values.

    This observer uses the tensor min/max statistics to compute the per channel
    quantization parameters. The module records the running minimum and maximum
    of incoming tensors, and uses this statistic to compute the quantization
    parameters.

    Args:
        averaging_constant: Averaging constant for min/max.
        ch_axis: Channel axis
        dtype: Quantized data type
        qscheme: Quantization scheme to be used
        reduce_range: Reduces the range of the quantized data type by 1 bit
        quant_min: Minimum quantization value. If unspecified, it will follow the 8-bit setup.
        quant_max: Maximum quantization value. If unspecified, it will follow the 8-bit setup.

    The quantization parameters are computed the same way as in
    :class:`~torch.quantization.observer.MovingAverageMinMaxObserver`, with the
    difference that the running min/max values are stored per channel.
    Scales and zero points are thus computed per channel as well.

    .. note:: If the running minimum equals to the running maximum, the scales
              and zero_points are set to 1.0 and 0.
    """

    def __init__(self, averaging_constant=0.01, ch_axis=0, dtype=torch.quint8,
                 qscheme=torch.per_channel_affine, reduce_range=False,
                 quant_min=None, quant_max=None):
        super(MovingAveragePerChannelMinMaxObserver, self).__init__(
            ch_axis=ch_axis, dtype=dtype, qscheme=qscheme,
            reduce_range=reduce_range, quant_min=quant_min, quant_max=quant_max)
        self.averaging_constant = averaging_constant

    def forward(self, x_orig):
        x = x_orig.detach()  # avoid keeping autograd tape
        x = x.to(self.min_vals.dtype)
        min_vals = self.min_vals
        max_vals = self.max_vals
        x_dim = x.size()

        new_axis_list = [i for i in range(len(x_dim))]  # noqa: C416
        new_axis_list[self.ch_axis] = 0
        new_axis_list[0] = self.ch_axis
        y = x.permute(new_axis_list)
        y = torch.flatten(y, start_dim=1)
        if min_vals.numel() == 0 or max_vals.numel() == 0:
            min_vals, max_vals = torch._aminmax(y, 1)
        else:
            min_vals_cur, max_vals_cur = torch._aminmax(y, 1)
            min_vals = min_vals + self.averaging_constant * (min_vals_cur - min_vals)
            max_vals = max_vals + self.averaging_constant * (max_vals_cur - max_vals)
        self.min_vals.resize_(min_vals.shape)
        self.max_vals.resize_(max_vals.shape)
        self.min_vals.copy_(min_vals)
        self.max_vals.copy_(max_vals)
        return x_orig

class HistogramObserver(_ObserverBase):
    r"""
    The module records the running histogram of tensor values along with
    min/max values. ``calculate_qparams`` will calculate scale and zero_point.

    Args:
        bins: Number of bins to use for the histogram
        upsample_rate: Factor by which the histograms are upsampled, this is
                       used to interpolate histograms with varying ranges across observations
        dtype: Quantized data type
        qscheme: Quantization scheme to be used
        reduce_range: Reduces the range of the quantized data type by 1 bit

    The scale and zero point are computed as follows:

    1. Create the histogram of the incoming inputs.
        The histogram is computed continuously, and the ranges per bin change
        with every new tensor observed.
    2. Search the distribution in the histogram for optimal min/max values.
        The search for the min/max values ensures the minimization of the
        quantization error with respect to the floating point model.
    3. Compute the scale and zero point the same way as in the
        :class:`~torch.quantization.MinMaxObserver`
    """

    def __init__(self, bins=2048, upsample_rate=128, dtype=torch.quint8,
                 qscheme=torch.per_tensor_affine, reduce_range=False):
        # bins: The number of bins used for histogram calculation.
        super(HistogramObserver, self).__init__(dtype=dtype,
                                                qscheme=qscheme,
                                                reduce_range=reduce_range)
        self.bins = bins
        self.register_buffer('histogram', torch.zeros(self.bins))
        self.register_buffer('min_val', torch.tensor(float('inf')))
        self.register_buffer('max_val', torch.tensor(float('-inf')))
        self.dst_nbins = 2 ** torch.iinfo(self.dtype).bits
        self.upsample_rate = upsample_rate

    @torch.jit.ignore
    def _non_linear_param_search(self):
        r"""Non-linear parameter search.

        An approximation for L2 error minimization for selecting min/max.
        By selecting new min/max, we filter out outliers in input distribution.
        This follows the implementation of NormMinimization::NonlinearQuantizationParamsSearch in
        caffe2/quantization/server/norm_minimization.cc
        """
        def _get_norm(delta_begin, delta_end, density, norm_type):
            r"""
            Compute the norm of the values uniformaly distributed between
            delta_begin and delta_end.

            norm = density * (integral_{begin, end} x^2)
                 = density * (end^3 - begin^3) / 3
            """
            assert norm_type == "L2", "Only L2 norms are currently supported"
            norm = 0.0
            if norm_type == "L2":
                norm = (
                    delta_end * delta_end * delta_end
                    - delta_begin * delta_begin * delta_begin
                ) / 3
            return density * norm

        def _compute_quantization_error(next_start_bin, next_end_bin, norm_type):
            r"""
            Compute the quantization error if we use start_bin to end_bin as the
            min and max to do the quantization.
            """
            bin_width = (self.max_val.item() - self.min_val.item()) / self.bins

            dst_bin_width = bin_width * (next_end_bin - next_start_bin + 1) / self.dst_nbins
            if dst_bin_width == 0.0:
                return 0.0

            src_bin = torch.arange(self.bins)
            # distances from the beginning of first dst_bin to the beginning and
            # end of src_bin
            src_bin_begin = (src_bin - next_start_bin) * bin_width
            src_bin_end = src_bin_begin + bin_width

            # which dst_bins the beginning and end of src_bin belong to?
            dst_bin_of_begin = torch.clamp(src_bin_begin // dst_bin_width, 0, self.dst_nbins - 1)
            dst_bin_of_begin_center = (dst_bin_of_begin + 0.5) * dst_bin_width

            dst_bin_of_end = torch.clamp(src_bin_end // dst_bin_width, 0, self.dst_nbins - 1)
            dst_bin_of_end_center = (dst_bin_of_end + 0.5) * dst_bin_width

            density = self.histogram / bin_width

            norm = torch.zeros(self.bins)

            delta_begin = src_bin_begin - dst_bin_of_begin_center
            delta_end = dst_bin_width / 2
            norm += _get_norm(delta_begin, delta_end, density, norm_type)

            norm += (dst_bin_of_end - dst_bin_of_begin - 1) * _get_norm(
                -dst_bin_width / 2, dst_bin_width / 2, density, norm_type
            )

            dst_bin_of_end_center = (
                dst_bin_of_end * dst_bin_width + dst_bin_width / 2
            )

            delta_begin = -dst_bin_width / 2
            delta_end = src_bin_end - dst_bin_of_end_center
            norm += _get_norm(delta_begin, delta_end, density, norm_type)

            return norm.sum()

        assert self.histogram.size()[0] == self.bins, "bins mistmatch"
        bin_width = (self.max_val - self.min_val) / self.bins

        # cumulative sum
        total = sum(self.histogram)
        cSum = torch.cumsum(self.histogram, dim=0)

        stepsize = 1e-5  # granularity
        alpha = 0.0  # lower bound
        beta = 1.0  # upper bound
        start_bin = 0
        end_bin = self.bins - 1
        norm_min = float("inf")

        while alpha < beta:
            # Find the next step
            next_alpha = alpha + stepsize
            next_beta = beta - stepsize

            # find the left and right bins between the quantile bounds
            l = start_bin
            r = end_bin
            while l < end_bin and cSum[l] < next_alpha * total:
                l = l + 1
            while r > start_bin and cSum[r] > next_beta * total:
                r = r - 1

            # decide the next move
            next_start_bin = start_bin
            next_end_bin = end_bin
            if (l - start_bin) > (end_bin - r):
                # move the start bin
                next_start_bin = l
                alpha = next_alpha
            else:
                # move the end bin
                next_end_bin = r
                beta = next_beta

            if next_start_bin == start_bin and next_end_bin == end_bin:
                continue

            # calculate the quantization error using next_start_bin and next_end_bin
            norm = _compute_quantization_error(next_start_bin, next_end_bin, "L2")

            if norm > norm_min:
                break
            norm_min = norm
            start_bin = next_start_bin
            end_bin = next_end_bin

        new_min = self.min_val + bin_width * start_bin
        new_max = self.min_val + bin_width * (end_bin + 1)
        return new_min, new_max

    @torch.jit.ignore
    def _adjust_min_max(self, combined_min, combined_max, upsample_rate):
        # type: (Tensor, Tensor, int) -> Tuple[Tensor, Tensor, int, int]
        # We ensure that:
        # (combined_max - combined_min)/(downsample_rate*Nbins) = (max - min)/(upsample_rate*Nbins)
        # This allows us to have a common grid of resolution s, where we can align
        # the input histogram
        # start_idx maps min_val to the histogram bin index.

        hist_bin_width = (self.max_val - self.min_val) / (self.bins * upsample_rate)
        downsample_rate = torch.ceil((combined_max - combined_min) / (self.bins * hist_bin_width)).to(torch.int).item()
        e = downsample_rate * (self.bins * hist_bin_width) - (combined_max - combined_min)
        # Relax only the max, not the min, so that for one sided distributions, min stays at zero
        combined_max = combined_max + e
        combined_min = combined_min
        start_idx = torch.round((self.min_val - combined_min) / hist_bin_width).to(torch.int).item()
        return combined_min, combined_max, downsample_rate, start_idx

    @torch.jit.ignore
    def _combine_histograms(self, orig_hist, new_hist, upsample_rate, downsample_rate, start_idx, Nbins):
        # type: (Tensor, Tensor, int, int, int, int) -> Tensor
        # First up-sample the histogram with new data by a factor of L
        # This creates an approximate probability density thats piecwise constant
        upsampled_histogram = new_hist.repeat_interleave(upsample_rate)
        # Now insert the upsampled histogram into the output
        # histogram, which is initialized with zeros.
        # The offset at which the histogram is introduced is determined
        # by the start index as the output histogram can cover a wider range
        histogram_with_output_range = torch.zeros((Nbins * downsample_rate), device=orig_hist.device)
        histogram_with_output_range[start_idx:Nbins * upsample_rate + start_idx] = upsampled_histogram
        # Compute integral histogram, double precision is needed to ensure
        # that there are no overflows
        integral_histogram = torch.cumsum(histogram_with_output_range, 0,
                                          dtype=torch.double)[downsample_rate - 1 :: downsample_rate]
        # Finally perform interpolation
        shifted_integral_histogram = torch.zeros((Nbins), device=orig_hist.device)
        shifted_integral_histogram[1:Nbins] = integral_histogram[0:-1]
        interpolated_histogram = (integral_histogram - shifted_integral_histogram) / upsample_rate
        orig_hist = orig_hist + interpolated_histogram.to(torch.float)
        return orig_hist

    def forward(self, x_orig):
        # type: (Tensor) -> Tensor
        x = x_orig.detach()
        min_val = self.min_val
        max_val = self.max_val
        same_values = min_val.item() == max_val.item()
        is_uninitialized = min_val == float('inf') and max_val == float('-inf')
        if is_uninitialized or same_values:
            min_val, max_val = torch._aminmax(x)
            self.min_val.resize_(min_val.shape)
            self.min_val.copy_(min_val)
            self.max_val.resize_(max_val.shape)
            self.max_val.copy_(max_val)
            torch.histc(x, self.bins, min=min_val, max=max_val, out=self.histogram)
        else:
            new_min, new_max = torch._aminmax(x)
            combined_min = torch.min(new_min, min_val)
            combined_max = torch.max(new_max, max_val)
            # combine the existing histogram and new histogram into 1 histogram
            # We do this by first upsampling the histogram to a dense grid
            # and then downsampling the histogram efficiently
            combined_min, combined_max, downsample_rate, start_idx = \
                self._adjust_min_max(combined_min, combined_max, self.upsample_rate)
            combined_histogram = torch.histc(x, self.bins, min=combined_min, max=combined_max)
            if combined_min == min_val and combined_max == max_val:
                combined_histogram += self.histogram
            else:
                combined_histogram = self._combine_histograms(
                    combined_histogram,
                    self.histogram,
                    self.upsample_rate,
                    downsample_rate,
                    start_idx,
                    self.bins)

            self.histogram.resize_(combined_histogram.shape)
            self.histogram.copy_(combined_histogram)
            self.min_val.resize_(combined_min.shape)
            self.min_val.copy_(combined_min)
            self.max_val.resize_(combined_max.shape)
            self.max_val.copy_(combined_max)
        return x_orig

    @torch.jit.export
    def calculate_qparams(self):
        is_uninitialized = (self.min_val == float('inf') and
                            self.max_val == float('-inf'))
        if is_uninitialized:
            warnings.warn(
                "must run observer before calling calculate_qparams.\
                                    Returning default scale and zero point "
            )
            return torch.tensor([1.0]), torch.tensor([0])
        assert self.bins == len(self.histogram), (
            "The number of bins in histogram should be equal to the number of bins "
            "supplied while making this observer"
        )

        new_min, new_max = self._non_linear_param_search()

        return self._calculate_qparams(new_min, new_max)

    def _save_to_state_dict(self, destination, prefix, keep_vars):
        super(HistogramObserver, self)._save_to_state_dict(destination, prefix, keep_vars)
        destination[prefix + 'min_val'] = self.min_val
        destination[prefix + 'max_val'] = self.max_val

    def _load_from_state_dict(self, state_dict, prefix, local_metadata, strict,
                              missing_keys, unexpected_keys, error_msgs):
        version = local_metadata.get('version', None)

        if version is None or version < 3:
            # if min_val and max_val are not initialized, update their shape
            # to account for the differences between v2 and v3
            min_val_name, max_val_name = prefix + 'min_val', prefix + 'max_val'
            if min_val_name in state_dict:
                if state_dict[min_val_name].shape == torch.Size([0]):
                    state_dict[min_val_name] = torch.tensor(float('inf'))
            if max_val_name in state_dict:
                if state_dict[max_val_name].shape == torch.Size([0]):
                    state_dict[max_val_name] = torch.tensor(float('-inf'))

        local_state = ['min_val', 'max_val']
        for name in local_state:
            key = prefix + name
            if key in state_dict:
                val = state_dict[key]
                setattr(self, name, val)
            elif strict:
                missing_keys.append(key)
        super(HistogramObserver, self)._load_from_state_dict(state_dict, prefix, local_metadata, strict,
                                                             missing_keys, unexpected_keys, error_msgs)

class PlaceholderObserver(ObserverBase):
    r"""
    Observer that doesn't do anything and just passes its configuration to the
    quantized module's ``.from_float()``.

    Can be used for quantization to float16 which doesn't require determining
    ranges.

    Args:
        dtype: Quantized data type
        custom_op_name: (temporary) specify this observer for an operator that doesn't require any observation
                        (Can be used in Graph Mode Passes for special case ops).
    """
    def __init__(self, dtype=torch.float16, custom_op_name=""):
        super(PlaceholderObserver, self).__init__(dtype=dtype)
        self.dtype = dtype
        self.custom_op = custom_op_name

    def forward(self, x):
        return x

    @torch.jit.export
    def calculate_qparams(self):
        raise Exception("calculate_qparams should not be called for PlaceholderObserver")



class RecordingObserver(_ObserverBase):
    r"""
    The module is mainly for debug and records the tensor values during runtime.

    Args:
        dtype: Quantized data type
        qscheme: Quantization scheme to be used
        reduce_range: Reduces the range of the quantized data type by 1 bit
    """
    __annotations__ = {"tensor_val": List[Optional[torch.Tensor]]}

    def __init__(self, **kwargs):
        super(RecordingObserver, self).__init__(**kwargs)
        self.tensor_val = []

    def forward(self, x):
        self.tensor_val.append(x.clone())
        return x

    @torch.jit.export
    def calculate_qparams(self):
        raise Exception("calculate_qparams should not be called for RecordingObserver")

    @torch.jit.export
    def get_tensor_value(self):
        return self.tensor_val


class NoopObserver(ObserverBase):
    r"""
    Observer that doesn't do anything and just passes its configuration to the
    quantized module's ``.from_float()``.

    Primarily used for quantization to float16 which doesn't require determining
    ranges.

    Args:
        dtype: Quantized data type
        custom_op_name: (temporary) specify this observer for an operator that doesn't require any observation
                        (Can be used in Graph Mode Passes for special case ops).
    """
    def __init__(self, dtype=torch.float16, custom_op_name=""):
        super(NoopObserver, self).__init__(dtype=dtype)
        self.dtype = dtype
        self.custom_op = custom_op_name

    def forward(self, x):
        return x

    @torch.jit.export
    def calculate_qparams(self):
        raise Exception("calculate_qparams should not be called for NoopObserver")

def _is_observer_script_module(mod, obs_type_name):
    ''' Returns true if given mod is an instance of Observer script module.
    '''
    if isinstance(mod, torch.jit.RecursiveScriptModule):
        # qualified name looks like '__torch__.torch.quantization.observer.___torch_mangle_2.MinMaxObserver'
        suffix = mod._c.qualified_name.split('.', 1)[1]
        name = re.sub(r'\.___torch_mangle_\d+', '', suffix)
        return obs_type_name in name
    return False

def _is_activation_post_process(module):
    return (isinstance(module, torch.quantization.ObserverBase) or
            isinstance(module, torch.quantization.FakeQuantize) or
            _is_observer_script_module(module, 'torch.quantization.observer'))

def _is_per_channel_script_obs_instance(module):
    if isinstance(module, torch.jit.RecursiveScriptModule):
        return _is_observer_script_module(module, "torch.quantization.observer.PerChannelMinMaxObserver") or\
            _is_observer_script_module(module, "torch.quantization.observer.MovingAveragePerChannelMinMaxObserver")
    return False

def get_observer_state_dict(mod):
    r"""
    Returns the state dict corresponding to the observer stats.
    Traverse the model state_dict and extract out the stats.
    """
    od = OrderedDict()
    if isinstance(mod, torch.jit.RecursiveScriptModule):
        for k, v in mod.state_dict().items():
            if 'observer' in k:
                od[k] = v
    else:
        # path for GraphModule and nn.Module (eager mode)
        for k, v in mod.state_dict().items():
            if 'activation_post_process' in k:
                od[k] = v
    od._metadata = mod.state_dict()._metadata
    return od

def load_observer_state_dict(mod, obs_dict):
    r"""
    Given input model and a state_dict containing model observer stats,
    load the stats back into the model. The observer state_dict can be saved
    using torch.quantization.get_observer_state_dict
    """
    missing_keys = []
    unexpected_keys = []
    for name, module in mod.named_modules():
        prefix = name + '.'
        if _is_activation_post_process(module):
            if _is_per_channel_script_obs_instance(module):
                # For per-channel observers we need a custom load_from_state_dict which is currently not
                # accessible when the module is scripted.
                module._load_from_state_dict_script(obs_dict, prefix, {}, True, missing_keys, unexpected_keys, [])
            else:
                module._load_from_state_dict(obs_dict, prefix, {}, False, missing_keys, unexpected_keys, [])
    for k in missing_keys:
        if 'observer' in k or 'activation_post_process' in k:
            raise Exception("Missing keys for observer {} in state_dict".format(k))
    for k in unexpected_keys:
        if 'observer' in k or 'activation_post_process' in k:
            raise Exception("Unexpected keys for observer {} in state_dict".format(k))

# Restrict activations to be in the range (0,127)
default_observer = MinMaxObserver.with_args(reduce_range=True)
default_debug_observer = RecordingObserver
default_weight_observer = MinMaxObserver.with_args(dtype=torch.qint8, qscheme=torch.per_tensor_symmetric)
default_histogram_observer = HistogramObserver.with_args(reduce_range=True)
default_per_channel_weight_observer = PerChannelMinMaxObserver.with_args(dtype=torch.qint8, qscheme=torch.per_channel_symmetric)
default_dynamic_quant_observer = MinMaxDynamicQuantObserver
default_float_qparams_observer = PerChannelMinMaxObserver.with_args(dtype=torch.quint8,
                                                                    qscheme=torch.per_channel_affine_float_qparams,
                                                                    ch_axis=0)<|MERGE_RESOLUTION|>--- conflicted
+++ resolved
@@ -634,16 +634,10 @@
     def extra_repr(self):
         return "min_val={}, max_val={}".format(self.min_vals, self.max_vals)
 
-<<<<<<< HEAD
     @torch.jit.export
     def _load_from_state_dict(self, state_dict: Union[Dict[str, torch.Tensor], Dict[str, torch.Tensor]], prefix: str,
                               local_metadata: Dict[str, torch.Tensor], strict: bool,
                               missing_keys: List[str], unexpected_keys: List[str], error_msgs: List[str]):
-=======
-    def _load_from_state_dict(self, state_dict, prefix, local_metadata, strict,
-                              missing_keys, unexpected_keys, error_msgs):
-
->>>>>>> ab2029ca
         local_state = ['min_vals', 'max_vals']
         for name in local_state:
             key = prefix + name
