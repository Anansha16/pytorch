#pragma once

#include <ATen/core/Dimname.h>
#include <ATen/core/jit_type.h>
#include <ATen/core/stack.h>
#include <c10/util/Exception.h>
#include <torch/csrc/WindowsTorchApiMacro.h>

#include <torch/csrc/jit/api/object.h>
#include <torch/csrc/utils/variadic.h>

#include <cstdint>
#include <iostream>
#include <memory>
#include <mutex>
#include <unordered_map>
#include <vector>

namespace torch {
namespace jit {
struct Node;
struct Value;
struct Graph;
struct Module;

namespace tracer {

using ::c10::ivalue::Shared;

using ::c10::IValue;
using ::c10::ivalue::Future;

using ::c10::ArrayRef;
using ::c10::TupleType;
using ::c10::TupleTypePtr;
using ::c10::ivalue::ConstantString;

using torch::autograd::Variable;
using variable_list = std::vector<Variable>;

struct TORCH_API TracingState
    : public std::enable_shared_from_this<TracingState> {
  TracingState();
  ~TracingState();

  std::shared_ptr<Graph> graph;
  bool warn = true;
  bool strict = true;
  bool force_outplace = false;
  std::function<std::string(const Variable& var)> lookup_var_name_fn =
      [](const Variable& var) { return ""; };

  void enterFrame() {
    env_stack.emplace_back();
  }

  void leaveFrame() {
    env_stack.pop_back();
  }

  void setValue(const IValue& v, Value* value);
  void delValue(const IValue& var);
  Value* getValue(const IValue& var);
  Value* getOutput(const IValue& var, size_t i);
  bool hasValue(const IValue& var) const;

 private:
  using WeakIValue = at::WeakIValue;

  struct WeakIValueHasher {
    size_t operator()(const WeakIValue& t) const {
      return t.hash();
    }
  };

  struct WeakIValueEq {
    bool operator()(const WeakIValue& t1, const WeakIValue& t2) const {
      return t1.isSameIdentity(t2);
    }
  };

  using Frame =
      std::unordered_map<WeakIValue, Value*, WeakIValueHasher, WeakIValueEq>;
  std::vector<Frame> env_stack;
};

// This is meant to be used as a thread local place, where we can store extra
// info that gets lost when we call into ATen from Python bindings. One example
// for when this happens is when we get an IntArrayRef argument with e.g. sizes
// for view. When tracing, those might be tensors, which let us encode extra
// data dependencies, but once they get to the ATen call where we actually have
// the tracing logic, they get converted into a raw IntArrayRef, and we loose
// all information. To prevent this, we temporarily stash it in here.
struct ArgumentStash {
  struct IntArrayRefTrace : std::vector<Value*> {
    IntArrayRefTrace(int size) : std::vector<Value*>(size, nullptr) {}
  };

  static bool empty() {
    return stash.intlists.empty();
  }

  TORCH_API static void stashIntArrayRefElem(
      const std::string& arg_name,
      size_t size,
      size_t idx,
      const Variable& var);

  static bool hasIntArrayRef(const std::string& arg_name) {
    return stash.intlists.count(arg_name) > 0;
  }

  static IntArrayRefTrace popIntArrayRef(const std::string& arg_name) {
    auto info = std::move(stash.intlists.at(arg_name));
    stash.intlists.erase(arg_name);
    return info;
  }

  // Value stashing: Use these methods to stash arguments which correspond
  // to regular Value*'s in the graph. i.e. they don't require special
  // handling like in the case of IntArrayRefs
  TORCH_API static void stashValue(
      const std::string& arg_name,
      size_t idx,
      const Variable& var,
      const c10::TypePtr& type = nullptr);

  static bool hasValue(const std::string& arg_name) {
    return stash.values.count(arg_name) > 0;
  }

  static Value* popValue(const std::string& arg_name) {
    auto info = stash.values.at(arg_name);
    stash.values.erase(arg_name);
    return info;
  }

 private:
  static thread_local ArgumentStash stash;
  std::unordered_map<std::string, IntArrayRefTrace> intlists;
  std::unordered_map<std::string, Value*> values;
};

// Retrieve or set the current tracing state. Returns a nullptr if tracing is
// disabled.
TORCH_API const std::shared_ptr<TracingState>& getTracingState();
TORCH_API void setTracingState(std::shared_ptr<TracingState> state);

inline bool isTracing() {
  return static_cast<bool>(getTracingState());
}

using warn_fn_type = void (*)(const std::string& msg);
TORCH_API extern const char* WARN_PYTHON_DATAFLOW;
TORCH_API extern const char* WARN_CONSTRUCTOR;
TORCH_API extern const char* WARN_RESIZE;
TORCH_API extern const char* STRICT_TRACER_MSG;
TORCH_API void _do_warn(const char* _reason, const char* _kind);
inline void warn(const char* _reason, const char* _kind = nullptr) {
  if (const auto& state = getTracingState()) {
    if (!state->warn)
      return;
    _do_warn(_reason, _kind);
  }
}
TORCH_API void setWarn(warn_fn_type fn);

struct TORCH_API NoWarn {
  NoWarn() : state(getTracingState()) {
    if (state) {
      prev = state->warn;
      state->warn = false;
    }
  }
  ~NoWarn() {
    if (state) {
      state->warn = prev;
    }
  }
  std::shared_ptr<TracingState> state;
  bool prev;
};

struct WithNestedTracingFrame {
  WithNestedTracingFrame() {
    getTracingState()->enterFrame();
  }

  ~WithNestedTracingFrame() {
    getTracingState()->leaveFrame();
  }
};
TORCH_API void recordSourceLocation(Node* n);
TORCH_API void setRecordSourceLocation(void (*v)(Node*));

// Having finished adding a new 'node' to the graph IR 'setValueTrace'
// associates this node with an output variable, so that further operations
// involving this variable know which node in the IR to reference.
TORCH_API void setValueTrace(const IValue& v, Value* value);

TORCH_API void delValueTrace(const IValue& var);

TORCH_API std::function<void()> pauseTracing();

TORCH_API Value* getValueTrace(const IValue& var);

TORCH_API std::pair<std::shared_ptr<TracingState>, Stack> trace(
    Stack inputs,
    const std::function<Stack(Stack)>& traced_fn,
    std::function<std::string(const Variable&)> var_name_lookup_fn,
    bool strict = true,
    bool force_outplace = false,
    Module* self = nullptr);

TORCH_API void abandon();

// NB: those serve both as an intermediate steps in addInputs below,
// as well as the overloads that terminate template recursion
TORCH_API void addInputs(Node* n, const char* name, int64_t value);
TORCH_API void addInputs(
    Node* n,
    const char* name,
    c10::optional<int64_t> value);
TORCH_API void addInputs(Node* n, const char* name, bool value);
TORCH_API void addInputs(
    Node* n,
    const char* name,
    const c10::optional<bool>& value);
TORCH_API void addInputs(Node* n, const char* name, double value);
TORCH_API void addInputs(
    Node* n,
    const char* name,
    const c10::optional<double>& value);
TORCH_API void addInputs(Node* n, const char* name, const at::Scalar& value);
TORCH_API void addInputs(
    Node* n,
    const char* name,
    const c10::optional<at::Scalar>& value);
TORCH_API void addInputs(Node* n, const char* name, const at::Tensor& value);
TORCH_API void addInputs(
    Node* n,
    const char* name,
    const c10::optional<at::Tensor>& value);
TORCH_API void addInputs(Node* n, const char* name, ArrayRef<int64_t> value);
TORCH_API void addInputs(
    Node* n,
    const char* name,
    const c10::optional<ArrayRef<int64_t>>& value);
TORCH_API void addInputs(
    Node* n,
    const char* name,
    ArrayRef<at::Tensor> value,
    bool allow_undefined = false);
TORCH_API void addInputs(
    Node* n,
    const char* name,
    ArrayRef<c10::intrusive_ptr<c10::ivalue::Object>> value,
    const ClassTypePtr& class_type);
TORCH_API void addInputs(Node* n, const char* name, ArrayRef<double> value);
TORCH_API void addInputs(
    Node* n,
    const char* name,
    const c10::optional<ArrayRef<double>>& value);
TORCH_API void addInputs(Node* n, const char* name, const std::string& value);
<<<<<<< HEAD
=======
TORCH_API void addInputs(
    Node* n,
    const char* name,
    const c10::optional<std::string>& value);
TORCH_API void addInputs(
    Node* n,
    const char* name,
    const at::TensorOptions& value);
>>>>>>> ec703121
TORCH_API void addInputs(Node* n, const char* name, at::Device value);
TORCH_API void addInputs(Node* n, const char* name, at::Layout value);
TORCH_API void addInputs(Node* n, const char* name, at::ScalarType value);
TORCH_API void addInputs(
    Node* n,
    const char* name,
    const c10::optional<at::ScalarType>& value);
TORCH_API void addInputs(
    Node* n,
    const char* name,
    const c10::optional<at::Device>& value);
TORCH_API void addInputs(
    Node* n,
    const char* name,
    const c10::optional<at::Layout>& value);
TORCH_API void addInputs(Node* n, const char* name, at::MemoryFormat value);
TORCH_API void addInputs(
    Node* n,
    const char* name,
    c10::optional<at::DimnameList> value);
TORCH_API void addInputs(
    Node* n,
    const char* name,
    const c10::optional<at::MemoryFormat>& value);
TORCH_API void addInputs(
    Node* n,
    const char* name,
    const c10::optional<at::Generator>& value);

inline void addInputs(
    Node* n,
    const char* name,
    const std::vector<bool>& value) {
  AT_ERROR("Tracing a list of bool type is currently not supported!");
}

template <typename T>
void addInputs(Node* n, const char* name, ArrayRef<T> value) {
  AT_ERROR("Tracing a list of arbitrary type is currently not supported!");
}
template <typename K, typename V>
void addInputs(
    Node* n,
    const char* name,
    const std::unordered_map<K, V>& value) {
  AT_ERROR("Tracing a dict of arbitrary types is currently not supported!");
}

template <size_t N>
void addInputs(Node* n, const char* name, std::array<bool, N> value) {
  throw std::runtime_error(
      "Found an unsupported argument type in the JIT tracer. File a bug report.");
}

TORCH_API void addInputs(
    Node* n,
    const char* name,
    const c10::intrusive_ptr<c10::ivalue::Object>& obj);

TORCH_API void ensureUniqueIfOutOfPlaced(
    const char* name,
    const at::Tensor& tensor);
TORCH_API void ensureUniqueIfOutOfPlaced(
    const char* name,
    const c10::optional<at::Tensor>& tensor);

template <
    typename T,
    typename = torch::enable_if_t<(
        !std::is_convertible<torch::decay_t<T>, at::TensorList>::value &&
        !std::is_convertible<torch::decay_t<T>, c10::List<at::Tensor>>::value &&
        !std::is_convertible<torch::decay_t<T>, at::Tensor>::value &&
        !std::is_convertible<
            torch::decay_t<T>,
            c10::intrusive_ptr<c10::ivalue::Object>>::value)>>
void addOutput(Node* node, T&&) {
  AT_ERROR(
      "Found an unsupported argument type ",
      c10::demangle_type<T>(),
      " in the JIT tracer. File a bug report.");
}
TORCH_API void addOutput(Node* node, const at::Tensor& tensor);
TORCH_API void setOutput(Value* value, const at::Tensor& output);
TORCH_API void addOutput(Node* node, const std::vector<at::Tensor>& list);
TORCH_API void addOutput(Node* node, const c10::List<at::Tensor>& list);
TORCH_API void addOutput(
    Node* node,
    const c10::intrusive_ptr<c10::ivalue::Object>& output);

TORCH_API autograd::Variable getSizeOf(
    const autograd::Variable& var,
    int64_t dim);

} // namespace tracer
} // namespace jit
} // namespace torch<|MERGE_RESOLUTION|>--- conflicted
+++ resolved
@@ -262,17 +262,10 @@
     const char* name,
     const c10::optional<ArrayRef<double>>& value);
 TORCH_API void addInputs(Node* n, const char* name, const std::string& value);
-<<<<<<< HEAD
-=======
 TORCH_API void addInputs(
     Node* n,
     const char* name,
     const c10::optional<std::string>& value);
-TORCH_API void addInputs(
-    Node* n,
-    const char* name,
-    const at::TensorOptions& value);
->>>>>>> ec703121
 TORCH_API void addInputs(Node* n, const char* name, at::Device value);
 TORCH_API void addInputs(Node* n, const char* name, at::Layout value);
 TORCH_API void addInputs(Node* n, const char* name, at::ScalarType value);
