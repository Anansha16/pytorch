--- conflicted
+++ resolved
@@ -753,31 +753,15 @@
                 >>> ddp_model._register_comm_hook(state = None, hook = allreduce)
 
             .. warning ::
-<<<<<<< HEAD
-                ``get_future`` API supports only NCCL backend. The ``torch._C.Future`` object
-                returned by this API can be used in ``DistributedDataParallel._register_comm_hook``,
-                but it is subject to some subtle differences compared to ``torch.futures.Future``
-                due to compromises made for performance reasons.
-=======
                 ``get_future`` API supports only NCCL backend and single-process single-device mode.
                 The ``torch._C.Future`` object returned by this API can be used in
                 ``DistributedDataParallel._register_comm_hook``, but it is subject to some subtle
                 differences compared to ``torch.futures.Future`` due to compromises made for performance
                 reasons.
->>>>>>> c14a3613
 
                 In the example above, ``allreduce`` work will be done on GPU using NCCL backend,
                 ``fut.wait()`` will return after synchronizing the appropriate NCCL streams
                 with PyTorch's default device streams to ensure we can have asynchronous CUDA
-<<<<<<< HEAD
-                execution and it does not wait for the entire operation to complete on GPU.
-                If ``NCCL_BLOCKING_WAIT`` is enabled, in that case, it would wait for the entire
-                operation to complete before returning. In addition, if a callback function was
-                added by ``fut.then()``, it will wait until WorkNCCL's wait returns and invoke
-                the callback inline.
-
-                Note that ``fut.done()`` returns if the work was completed on the GPU.
-=======
                 execution and it does not wait for the entire operation to complete on GPU. Note that
                 ``FutureNCCL``  does not support ``NCCL_BLOCKING_WAIT`` flag or NCCL's ``barrier()``.
                 In addition, if a callback function was added by ``fut.then()``, it will wait until
@@ -787,7 +771,6 @@
                 callback and a ``CUDAEvent`` that recorded the callback stream.
 
                 Note that ``fut.done()`` returns if the enire operation is completed on the GPU.
->>>>>>> c14a3613
            )");
 
   module.def(
