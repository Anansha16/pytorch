--- conflicted
+++ resolved
@@ -7,11 +7,8 @@
 from pathlib import Path
 from torch.fx import symbolic_trace, Proxy, Node, GraphModule, Tracer, Graph
 from torch.fx.experimental import GraphManipulation
-<<<<<<< HEAD
+from torch.fx.experimental import shape_prop
 from torch.fx.experimental.subgraph_creation_example import split_module 
-=======
-from torch.fx.experimental import shape_prop
->>>>>>> 2596113a
 
 from torch.fx.proxy import TraceError
 
@@ -738,7 +735,32 @@
         with self.assertRaisesRegex(RuntimeError, 'was used before it has been defined'):
             graph.lint()
 
-<<<<<<< HEAD
+    def test_example_shape_prop(self):
+        class TestCase(torch.nn.Module):
+            def __init__(self):
+                super().__init__()
+                self.attr = torch.randn(3, 4)
+                self.submod = torch.nn.Linear(4, 4)
+
+            def forward(self, x):
+                return torch.neg(self.submod(x.relu() + self.attr))
+        tc = TestCase()
+        tc_traced = symbolic_trace(tc)
+        ref_out = tc_traced(torch.rand(3, 4))
+
+        # Make sure we're testing all opcodes
+        opcodes = set()
+        for node in tc_traced.graph.nodes:
+            opcodes.add(node.op)
+        self.assertEqual(opcodes, set(['placeholder', 'get_attr', 'call_function', 'call_method', 'call_module']))
+
+        # Test shape propogation and make sure results match actual
+        shape_prop.ShapeProp(tc_traced).propagate(torch.rand(3, 4))
+        self.assertEqual(tc_traced.graph.result.shape, ref_out.shape)
+
+
+
+
     def test_subgraph_creation(self):
         class MyModule(torch.nn.Module):
             def __init__(self):
@@ -775,33 +797,6 @@
         submodules_out = module_with_submodules(x, y)
 
         self.assertEqual(orig_out, submodules_out)
-=======
-    def test_example_shape_prop(self):
-        class TestCase(torch.nn.Module):
-            def __init__(self):
-                super().__init__()
-                self.attr = torch.randn(3, 4)
-                self.submod = torch.nn.Linear(4, 4)
-
-            def forward(self, x):
-                return torch.neg(self.submod(x.relu() + self.attr))
-        tc = TestCase()
-        tc_traced = symbolic_trace(tc)
-        ref_out = tc_traced(torch.rand(3, 4))
-
-        # Make sure we're testing all opcodes
-        opcodes = set()
-        for node in tc_traced.graph.nodes:
-            opcodes.add(node.op)
-        self.assertEqual(opcodes, set(['placeholder', 'get_attr', 'call_function', 'call_method', 'call_module']))
-
-        # Test shape propogation and make sure results match actual
-        shape_prop.ShapeProp(tc_traced).propagate(torch.rand(3, 4))
-        self.assertEqual(tc_traced.graph.result.shape, ref_out.shape)
-
-
-
->>>>>>> 2596113a
 
 if __name__ == '__main__':
     run_tests()