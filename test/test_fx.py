--- conflicted
+++ resolved
@@ -715,18 +715,6 @@
             user_indexes = GraphManipulation.get_all_users_of(gm, i)
             assert user_indexes == expected_uses[i]
 
-<<<<<<< HEAD
-    def test_custom_import(self):
-        graph = torch.fx.Graph()
-        a = graph.placeholder('x')
-        b = graph.placeholder('y')
-        c = graph.call_function(a_non_torch_leaf, (a, b))
-        d = graph.call_function(torch.sin, (c,))
-        graph.output(d)
-        gm = GraphModule(torch.nn.Module(), graph)
-        x, y = torch.rand(1), torch.rand(1)
-        self.assertEqual(torch.sin(x + y), gm(x, y))
-=======
     def test_copy_no_remap(self):
         traced = symbolic_trace(SimpleTest())
         g = traced.graph
@@ -748,6 +736,16 @@
         with self.assertRaisesRegex(RuntimeError, 'was used before it has been defined'):
             graph.lint()
 
->>>>>>> 181afd52
+    def test_custom_import(self):
+        graph = torch.fx.Graph()
+        a = graph.placeholder('x')
+        b = graph.placeholder('y')
+        c = graph.call_function(a_non_torch_leaf, (a, b))
+        d = graph.call_function(torch.sin, (c,))
+        graph.output(d)
+        gm = GraphModule(torch.nn.Module(), graph)
+        x, y = torch.rand(1), torch.rand(1)
+        self.assertEqual(torch.sin(x + y), gm(x, y))
+
 if __name__ == '__main__':
     run_tests()