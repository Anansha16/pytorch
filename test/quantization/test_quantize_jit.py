# -*- coding: utf-8 -*-
# torch
import torch
import torch.nn as nn
import torch.nn.functional as F
import torch.jit
import torch.jit.quantized

# torch.quantization
from torch.quantization import (
    QConfig,
    default_dynamic_qconfig,
    float16_dynamic_qconfig,
    default_observer,
    per_channel_dynamic_qconfig,
    default_per_channel_weight_observer,
    default_qconfig,
    get_default_qconfig,
    quantize,
    quantize_dynamic,
    default_weight_observer,
    default_histogram_observer,
    fuse_modules,
    quantize_jit,
    quantize_dynamic_jit,
    PlaceholderObserver,
)

# torch.quantization.quantize_jit
from torch.quantization.quantize_jit import (
    convert_jit,
    convert_dynamic_jit,
    fuse_conv_bn_jit,
    prepare_jit,
    prepare_dynamic_jit,
    script_qconfig,
)

# Testing utils
from torch.testing._internal.common_quantized import (
    override_qengines,
    qengine_is_fbgemm,
    qengine_is_qnnpack,
)

from torch.testing._internal.common_quantization import (
    QuantizationTestCase,
    skipIfNoFBGEMM,
    get_script_module,
    SingleLayerLinearModel,
    SkipQuantModel,
    NestedModel,
    ConvModel,
    ConvTransposeModel,
    default_per_channel_qconfig,
    test_only_eval_fn,
    ConvBnModel,
    LinearModelWithSubmodule,
)
# Annotated models
from torch.testing._internal.common_quantization import (
    AnnotatedSingleLayerLinearModel,
    AnnotatedSkipQuantModel,
    AnnotatedNestedModel,
    AnnotatedConvModel,
    AnnotatedConvTransposeModel,
    AnnotatedConvBnModel,
)

from torch.testing import FileCheck
from torch.testing._internal.jit_utils import attrs_with_prefix
from torch.testing._internal.jit_utils import get_forward
from torch.testing._internal.jit_utils import get_forward_graph

from torch.jit._recursive import wrap_cpp_module

# Standard library
import itertools
import unittest
import io

class TestQuantizeJitPasses(QuantizationTestCase):
    """ Test graph mode quantization passes used by quantize_jit
    """
    def test_foldbn_trivial(self):
        bn_module = {2 : torch.nn.BatchNorm2d, 3 : torch.nn.BatchNorm3d}
        conv_module = {2 : torch.nn.Conv2d, 3 : torch.nn.Conv3d}

        # Test trivial case
        class TestModule(torch.nn.Module):
            def __init__(self, dim):
                super(TestModule, self).__init__()
                self.conv = conv_module[dim](1, 20, 5, 1)
                self.bn = bn_module[dim](num_features=20)
                self.bn.eps = 0.0023

            def forward(self, x):
                x = self.conv(x)
                x = self.bn(x)
                return x

        options = itertools.product([True, False], [2, 3])
        data = {2 : torch.rand(1, 1, 6, 6), 3 : torch.rand(1, 1, 6, 6, 6)}
        # Check that the transformation doesn't change numerics
        for tracing, dim in options:
            eager = TestModule(dim).eval()
            x = data[dim]
            scripted_or_traced = get_script_module(eager, tracing, x).eval()
            # Check that in the original script module's forward we have two
            # CallMethod nodes. One of them should be for conv.forward and the other
            # for bn.forward.
            FileCheck().check_count("prim::CallMethod[name=\"forward\"]", 2, exactly=True) \
                .run(str(get_forward(scripted_or_traced._c).graph))

            # Run FoldConvBatchnorm pass.
            scripted_or_traced = fuse_conv_bn_jit(scripted_or_traced)

            # Check that after the pass one of the CallMethods is gone (supposedly,
            # the bn.forward).
            FileCheck().check_count("prim::CallMethod[name=\"forward\"]", 1, exactly=True) \
                .run(str(get_forward_graph(scripted_or_traced._c)))

            # Check that the transformation doesn't change numerics
            self.assertEqual(eager(x), scripted_or_traced(x))

    def test_foldbn_trivial_nobias(self):
        bn_module = {2 : torch.nn.BatchNorm2d, 3 : torch.nn.BatchNorm3d}
        conv_module = {2 : torch.nn.Conv2d, 3 : torch.nn.Conv3d}

        # Test trivial case
        class TestModule(torch.nn.Module):
            def __init__(self, dim):
                super(TestModule, self).__init__()
                self.conv = conv_module[dim](1, 20, 5, 1, bias=False)
                self.bn = bn_module[dim](num_features=20)
                # to make sure new bias is not zero
                self.bn.eps = 0.0027
                self.bn.bias = torch.nn.Parameter(torch.rand([20]))

            def forward(self, x):
                x = self.conv(x)
                x = self.bn(x)
                return x

        options = itertools.product([True, False], [2, 3])
        data = {2 : torch.rand(1, 1, 6, 6), 3 : torch.rand(1, 1, 6, 6, 6)}
        for tracing, dim in options:
            eager = TestModule(dim).eval()
            x = data[dim]
            scripted_or_traced = get_script_module(eager, tracing, x).eval()
            # Check that in the original script module's forward we have two
            # CallMethod nodes. One of them should be for conv.forward and the other
            # for bn.forward.
            FileCheck().check_count("prim::CallMethod[name=\"forward\"]", 2, exactly=True) \
                .run(str(get_forward_graph(scripted_or_traced._c)))

            # Run FoldConvBatchnorm pass.
            scripted_or_traced = fuse_conv_bn_jit(scripted_or_traced)

            # Check that after the pass one of the CallMethods is gone (supposedly,
            # the bn.forward).
            FileCheck().check_count("prim::CallMethod[name=\"forward\"]", 1, exactly=True) \
                .run(str(get_forward_graph(scripted_or_traced._c)))

            # Check that the transformation doesn't change numerics
            self.assertEqual(eager(x), scripted_or_traced(x))

    def test_foldbn_in_submodule(self):
        bn_module = {2 : torch.nn.BatchNorm2d, 3 : torch.nn.BatchNorm3d}
        conv_module = {2 : torch.nn.Conv2d, 3 : torch.nn.Conv3d}

        # Test that we find Conv-BN patterns in submodules
        class SubModule(torch.nn.Module):
            def __init__(self, dim):
                super(SubModule, self).__init__()
                self.conv = conv_module[dim](1, 20, 5, 1)
                self.bn = bn_module[dim](num_features=20)

            def forward(self, x):
                x = self.conv(x)
                x = self.bn(x)
                return x

        class TestModule(torch.nn.Module):
            def __init__(self, dim):
                super(TestModule, self).__init__()
                self.sub = SubModule(dim)

            def forward(self, x):
                x = self.sub(x)
                return x

        options = itertools.product([True, False], [2, 3])
        data = {2 : torch.rand(1, 1, 10, 10), 3 : torch.rand(1, 1, 10, 10, 10)}
        for tracing, dim in options:
            eager = TestModule(dim).eval()
            x = data[dim]
            scripted_or_traced = get_script_module(eager, tracing, x).eval()
            FileCheck().check_count("prim::CallMethod[name=\"forward\"]", 2, exactly=True) \
                .run(str(get_forward_graph(scripted_or_traced.sub._c)))

            scripted_or_traced = fuse_conv_bn_jit(scripted_or_traced)

            FileCheck().check_count("prim::CallMethod[name=\"forward\"]", 1, exactly=True) \
                .run(str(get_forward_graph(scripted_or_traced.sub._c)))

            self.assertEqual(eager(x), scripted_or_traced(x))

    def test_foldbn_shared_classtype(self):
        bn_module = {2 : torch.nn.BatchNorm2d, 3 : torch.nn.BatchNorm3d}
        conv_module = {2 : torch.nn.Conv2d, 3 : torch.nn.Conv3d}

        class TestModule(torch.nn.Module):
            def __init__(self, dim, bias=False):
                super(TestModule, self).__init__()
                self.conv1 = conv_module[dim](5, 5, 3, bias=bias)
                self.bn1 = bn_module[dim](num_features=5)
                self.bn1.running_mean.fill_(-0.2)
                self.bn1.bias = torch.nn.Parameter(torch.rand([5]))
                # to make sure new bias is not zero
                self.bn1.eps = 0.0023
                self.conv2 = conv_module[dim](5, 5, 3, bias=bias)
                self.bn2 = bn_module[dim](num_features=5)
                self.bn2.eps = 0.0029
                self.relu = torch.nn.ReLU()

            def forward(self, x):
                x = self.conv1(x)
                x = self.bn1(x)
                x = self.relu(x)
                x = self.conv2(x)
                x = self.bn2(x)
                x = self.relu(x)
                return x

        options = itertools.product([True, False], [2, 2], [True, False])
        data = {2 : torch.rand(1, 5, 6, 6), 3 : torch.rand(1, 5, 6, 6, 6)}
        for tracing, dim, bias in options:
            eager = TestModule(dim, bias).eval()
            x = data[dim]
            scripted_or_traced = get_script_module(eager, tracing, x)
            folded = fuse_conv_bn_jit(scripted_or_traced)
            self.assertEqual(eager(x), scripted_or_traced(x))

    def test_foldbn_no_fusion(self):
        ''' Test that we don't fuse the cases when module type does not match
        '''
        class CustomConv(torch.nn.Module):
            def __init__(self):
                super(CustomConv, self).__init__()

            def forward(self, x):
                return x

        class CustomBn(torch.nn.Module):
            def __init__(self):
                super(CustomBn, self).__init__()

            def forward(self, x):
                return x

        class M(torch.nn.Module):
            def __init__(self):
                super(M, self).__init__()
                self.conv = CustomConv()
                self.bn = CustomBn()

            def forward(self, x):
                return self.bn(self.conv(x))

        m = torch.jit.script(M())
        m = fuse_conv_bn_jit(m)
        FileCheck().check_count("prim::CallMethod", 2, exactly=True) \
                   .run(m.graph)

    def test_foldbn_complex_cases(self):
        # This test case attempt to try combinations of conv2d/conv3d with bias/nobias
        # as well as BatchNorm with affine/no-affine along with varying the
        # number of layers.
        # this only works when default dtype is double
        torch.set_default_dtype(torch.double)
        bn_module = {2 : torch.nn.BatchNorm2d, 3 : torch.nn.BatchNorm3d}
        conv_module = {2 : torch.nn.Conv2d, 3 : torch.nn.Conv3d}

        class SubModule(torch.nn.Module):
            def __init__(self, dim, num_blocks, enable_bias, enable_affine):
                super(SubModule, self).__init__()
                layers = []
                for i in range(num_blocks):
                    layers.append(conv_module[dim](20, 20, 5, 1, bias=enable_bias))
                    bn_obj = bn_module[dim](num_features=20, affine=enable_affine)
                    if enable_affine:
                        bn_obj.weight = torch.nn.Parameter(torch.rand_like(bn_obj.weight))
                        bn_obj.bias = torch.nn.Parameter(torch.rand_like(bn_obj.bias))
                    bn_obj.running_mean = torch.rand_like(bn_obj.running_mean)
                    bn_obj.running_var = torch.rand_like(bn_obj.running_var)
                    layers.append(bn_obj)
                self.layers = nn.Sequential(*layers)

            def forward(self, x):
                return self.layers(x)

        class TestModule(torch.nn.Module):
            def __init__(self, dim, num_blocks, enable_bias, enable_affine):
                super(TestModule, self).__init__()
                self.sub = SubModule(dim, num_blocks, enable_bias, enable_affine)

            def forward(self, x):
                x = self.sub(x)
                return x

        options = itertools.product([True, False], [2, 3], [True, False], [True, False], [1, 2])
        data = {2 : torch.rand(1, 20, 10, 10), 3 : torch.rand(1, 20, 10, 10, 10)}
        for tracing, dim, enable_bias, enable_bn_affine, num_layers in options:
            eager = TestModule(dim, num_layers, enable_bias, enable_bn_affine).eval()
            x = data[dim]
            scripted_or_traced = get_script_module(eager, tracing, x).eval()

            FileCheck().check_count("prim::CallMethod[name=\"forward\"]", num_layers * 2, exactly=True) \
                .run(str(get_forward_graph(scripted_or_traced.sub.layers._c)))

            scripted_or_traced = fuse_conv_bn_jit(scripted_or_traced)

            FileCheck().check_count("prim::CallMethod[name=\"forward\"]", num_layers, exactly=True) \
                .run(str(get_forward_graph(scripted_or_traced.sub.layers._c)))

            self.assertEqual(eager(x), scripted_or_traced(x))

        torch.set_default_dtype(torch.float)

    def test_fuse_linear(self):
        class FunctionalLinear(torch.nn.Module):
            def __init__(self, weight, bias):
                super(FunctionalLinear, self).__init__()
                self.weight = weight
                self.bias = bias

            def forward(self, x):
                return F.linear(x, self.weight, self.bias)

        x1 = torch.rand(3)
        w1 = torch.rand(5, 3)
        b1 = torch.rand(5)

        x2 = torch.rand(5, 5)
        w2 = torch.rand(5, 5)
        b2 = torch.rand(5)

        x3 = torch.rand(5, 5, 5)
        w3 = torch.rand(5, 5)
        b3 = torch.rand(5)
        for has_bias, (x, weight, b) in itertools.product([True, False], [(x1, w1, b1), (x2, w2, b2), (x3, w3, b3)]):
            bias = b if has_bias else None
            model = torch.jit.trace(FunctionalLinear(weight, bias), [x])
            torch._C._jit_pass_fuse_linear(model.graph)
            FileCheck().check("aten::linear") \
                       .run(model.graph)
            check_not = ["aten::matmul", "aten::addmm", "aten::add_", "aten::t("]
            for cn in check_not:
                FileCheck().check_not(cn) \
                           .run(model.graph)
            # make sure it runs
            model(x)

        # check matmuls are not fused
        class Matmul(torch.nn.Module):
            def __init__(self, weight):
                super(Matmul, self).__init__()
                self.weight = weight

            def forward(self, x):
                return torch.matmul(x, self.weight)

        x = torch.rand(5, 6, 5)
        w = torch.rand(5, 5, 100)
        model = torch.jit.trace(Matmul(w), [x])
        torch._C._jit_pass_fuse_linear(model.graph)
        # check 3d matmul is not fused
        FileCheck().check("aten::matmul") \
                   .run(model.graph)
        FileCheck().check_not("aten::linear") \
                   .run(model.graph)
        # make sure it runs
        model(x)

    def test_insert_observers(self):
        class M(torch.nn.Module):
            def __init__(self):
                super(M, self).__init__()
                self.conv = torch.nn.Conv2d(3, 5, 3)

            def forward(self, x):
                return self.conv(x)

        m = torch.jit.script(M())
        qconfig_dict = {'': default_qconfig}
        m = prepare_jit(m, qconfig_dict)
        # for input and output of conv
        assert len(attrs_with_prefix(m, '_observer_')) == 2
        # for weight
        assert len(attrs_with_prefix(m.conv, '_observer_')) == 1

    def test_insert_observers_interface(self):
        @torch.jit.interface
        class SubInterface(torch.nn.Module):
            def addOne(self, inp) -> torch.Tensor:
                pass

        class Sub(torch.nn.Module):
            def __init__(self):
                super(Sub, self).__init__()
                self.fc = torch.nn.Linear(5, 5)

            def addOne(self, inp):
                return self.fc(inp) + 1

            def forward(self, x):
                return self.addOne(x)

        class M(torch.nn.Module):
            def __init__(self):
                super(M, self).__init__()
                self.conv = torch.nn.Conv2d(3, 5, 3)
                self.sub = Sub()

            def forward(self, x):
                return self.sub(self.conv(x))

        m = torch.jit.script(M())
        qconfig_dict = {'sub.conv': default_qconfig}
        m = prepare_jit(m, qconfig_dict)

    def test_insert_observers_interface_unshare_type(self):
        @torch.jit.interface
        class OperatorIf(nn.Module):
            def forward(self, inp: torch.Tensor) -> torch.Tensor:
                pass

        class Operator(nn.Module):
            def __init__(self, a):
                super().__init__()
                self.a = a

            def forward(self, inp: torch.Tensor) -> torch.Tensor:
                return self.a * (inp + self.a)

        class Inner(nn.Module):
            op: OperatorIf

            def __init__(self, op):
                super().__init__()
                self.op = op

            def forward(self, inp):
                return self.op(inp)


        class Outer(nn.Module):
            def __init__(self):
                super().__init__()
                self.inner_a = Inner(Operator(1))
                self.inner_b = Inner(Operator(3.0))

            def forward(self, inp):
                return self.inner_a(inp) + self.inner_b(inp)

        qconfig_dict = {'inner_a': default_qconfig, 'inner_b': default_qconfig}

        eager_model = Outer()
        for tracing in [True, False]:
            x = torch.rand(3)
            script_model = get_script_module(eager_model, tracing, x)
            # make sure it runs
            prepare_jit(script_model, qconfig_dict)


    def test_insert_observers_child_qconfig(self):
        class Sub(torch.nn.Module):
            def __init__(self):
                super(Sub, self).__init__()
                self.fc = torch.nn.Linear(5, 5)

            def forward(self, x):
                return self.fc(x)

        class M(torch.nn.Module):
            def __init__(self):
                super(M, self).__init__()
                self.conv = torch.nn.Conv2d(3, 5, 3)
                self.sub = Sub()

            def forward(self, x):
                return self.sub(self.conv(x))

        m = torch.jit.script(M())
        qconfig_dict = {'sub.fc': default_qconfig}
        m = prepare_jit(m, qconfig_dict)
        # input and output of sub
        assert len(attrs_with_prefix(m, '_observer_')) == 2
        # not quantized
        assert len(attrs_with_prefix(m.conv, '_observer_')) == 0
        # no observers since we observe in the outer most call site
        assert len(attrs_with_prefix(m.sub, '_observer_')) == 0
        # weight of linear
        assert len(attrs_with_prefix(m.sub.fc, '_observer_')) == 1

    @unittest.skipUnless('fbgemm' in torch.backends.quantized.supported_engines,
                         " Quantized operations require FBGEMM. FBGEMM is only optimized for CPUs"
                         " with instruction set support avx2 or newer.")
    def test_insert_observers_skip_values(self):
        class ConvFunctionalReLU(torch.nn.Module):
            def __init__(self):
                super(ConvFunctionalReLU, self).__init__()
                self.conv = torch.nn.Conv2d(3, 5, 3)

            def forward(self, x):
                return F.relu(self.conv(x))

        class ConvReLUModule(torch.nn.Module):
            def __init__(self):
                super(ConvReLUModule, self).__init__()
                self.conv = torch.nn.Conv2d(3, 5, 3)
                self.relu = torch.nn.ReLU()

            def forward(self, x):
                return self.relu(self.conv(x))

        class AddReLUModule(torch.nn.Module):
            def __init__(self):
                super(AddReLUModule, self).__init__()
                self.relu = torch.nn.ReLU()
                self.conv = torch.nn.Conv2d(3, 3, 3).float()

            def forward(self, x):
                out = self.conv(x)
                out += x
                return self.relu(out)

        class AddFunctionalReLU(torch.nn.Module):
            def __init__(self):
                super(AddFunctionalReLU, self).__init__()
                self.conv = torch.nn.Conv2d(3, 3, 3).float()

            def forward(self, x):
                out = self.conv(x)
                out += x
                return F.relu(out)

        def attrs_with_prefix(module, prefix):
            return [x for x, _ in module._modules._c.items()
                    if x.startswith(prefix)]

        qconfig_dict = {'': default_qconfig}
        m = torch.jit.script(ConvFunctionalReLU())
        m = prepare_jit(m, qconfig_dict)
        # observer for weight of conv
        assert len(attrs_with_prefix(m.conv, '_observer_')) == 1
        # observer for input of conv and output of relu
        assert len(attrs_with_prefix(m, '_observer_')) == 2

        m = torch.jit.script(ConvReLUModule())
        m = prepare_jit(m, qconfig_dict)
        # observer for input of conv and output of relu
        assert len(attrs_with_prefix(m, '_observer_')) == 2
        # observer for weight of conv
        assert len(attrs_with_prefix(m.conv, '_observer_')) == 1
        # observer for output of relu
        assert len(attrs_with_prefix(m.relu, '_observer_')) == 0

        m = torch.jit.script(AddReLUModule())
        qconfig_dict = {'': default_qconfig}
        m = prepare_jit(m, qconfig_dict)
        assert len(attrs_with_prefix(m, '_observer')) == 3
        assert len(attrs_with_prefix(m.relu, '_observer')) == 0
        FileCheck().check('aten::add_') \
                   .check_not('Observer = prim::GetAttr[name="_observer_') \
                   .check('ReLU = prim::GetAttr') \
                   .run(str(get_forward_graph(m._c)))

        m = torch.jit.script(AddFunctionalReLU())
        qconfig_dict = {'': default_qconfig}
        m = prepare_jit(m, qconfig_dict)
        assert len(attrs_with_prefix(m, '_observer')) == 3
        FileCheck().check('aten::add_') \
                   .check_not('Observer = prim::GetAttr[name="_observer_') \
                   .check('CallFunction') \
                   .check('Observer = prim::GetAttr[name="_observer_') \
                   .run(str(get_forward_graph(m._c)))

    def test_insert_observers_weight_dtype(self):
        class M(torch.nn.Module):
            def __init__(self):
                super(M, self).__init__()
                self.conv = torch.nn.Conv2d(3, 5, 3)

            def forward(self, x):
                return F.relu(self.conv(x))

        m = torch.jit.script(M())
        qconfig_dict = {'': default_qconfig}
        m = prepare_jit(m, qconfig_dict)
        activation_dtypes = set(obs.getattr('dtype') for x, obs in m._modules._c.items()
                                if x.startswith('_observer_'))
        weight_dtypes = set(obs.getattr('dtype') for x, obs in m.conv._modules._c.items()
                            if x.startswith('_observer_'))
        assert len(activation_dtypes) == 1, 'Expected to have 1 activation dtype'
        assert len(weight_dtypes) == 1, 'Expected to have 1 weight dtype'
        assert list(activation_dtypes)[0] != list(weight_dtypes)[0], 'Expected activation dtype to '
        ' be different from wegiht dtype'

    def test_insert_observers_for_reused_weight(self):
        class M(torch.nn.Module):
            def __init__(self):
                super(M, self).__init__()

            def forward(self, x, y, weight):
                x = F.conv2d(x, weight)
                y = F.conv2d(y, weight)
                return x + y

        m = torch.jit.script(M()).eval()
        m = prepare_jit(m, {'': default_qconfig})
        # 3 for x, y, weight, one for output of each F.conv2d and one for output of add
        assert len(attrs_with_prefix(m, '_observer')) == 6

    def test_insert_observers_shared_class_type(self):
        class M(torch.nn.Module):
            def __init__(self):
                super(M, self).__init__()
                self.conv1 = torch.nn.Conv2d(3, 5, 3).float()
                self.conv2 = torch.nn.Conv2d(3, 5, 3).float()

            def forward(self, x):
                return self.conv2(self.conv1(x))

        m = torch.jit.script(M())
        qconfig_dict = {'': default_qconfig}
        m = prepare_jit(m, qconfig_dict)
        # conv1 and conv2 shares the same type, we need to
        # make sure we didn't quantize the type twice
        conv1_observers = attrs_with_prefix(m.conv1, '_observer_')
        conv2_observers = attrs_with_prefix(m.conv2, '_observer_')
        assert len(conv1_observers) == 1, \
            'Expected to have 1 observer submodules'
        assert len(conv2_observers) == 1, \
            'Expected to have 1 observer submodules'
        assert conv1_observers == conv2_observers, \
            'Expect conv1 and conv2 to have same observers since the class type is shared'

    def test_insert_observers_for_general_ops(self):
        """ Make sure we skip observers for ops that doesn't require
            observation, e.g. flatten
        """
        class M(torch.nn.Module):
            def __init__(self):
                super(M, self).__init__()
                self.conv = torch.nn.Conv2d(3, 3, 3).float()

            def forward(self, x):
                x = self.conv(x)
                x = torch.flatten(x)
                return x

        m = torch.jit.script(M())
        qconfig_dict = {'': default_qconfig}
        m = prepare_jit(m, qconfig_dict)
        # input and output of conv
        assert len(attrs_with_prefix(m, '_observer_')) == 2
        FileCheck().check('Observer = prim::GetAttr[name="_observer_') \
                   .check('prim::GetAttr[name="conv"]') \
                   .check('prim::CallMethod') \
                   .check('Observer = prim::GetAttr[name="_observer_') \
                   .check('aten::flatten') \
                   .check_not('Observer = prim::GetAttr[name="_observer_') \
                   .run(m.graph)

    # TODO: this is too long, split this to test_insert_observers.py and remove
    # insrt_observers prefix
    def test_insert_observers_propagate_observed(self):
        """ Make sure we propagate observed property through general ops
        """
        class M(torch.nn.Module):
            def __init__(self):
                super(M, self).__init__()
                self.conv1 = torch.nn.Conv2d(3, 3, 3).float()
                self.conv2 = torch.nn.Conv2d(3, 3, 3).float()

            def forward(self, x):
                x = self.conv1(x)
                x = torch.flatten(x)
                # we don't want to insert observer for input of self.conv2
                # because output of self.conv1 is already observed
                x = self.conv2(x)
                return x

        m = torch.jit.script(M())
        qconfig_dict = {'': default_qconfig}
        m = prepare_jit(m, qconfig_dict)
        # input and output of conv
        assert len(attrs_with_prefix(m, '_observer_')) == 3
        FileCheck().check('Observer = prim::GetAttr[name="_observer_') \
                   .check('prim::GetAttr[name="conv1"]') \
                   .check('prim::CallMethod') \
                   .check('Observer = prim::GetAttr[name="_observer_') \
                   .check('aten::flatten') \
                   .check_not('Observer = prim::GetAttr[name="_observer_') \
                   .check('prim::GetAttr[name="conv2"]') \
                   .check('Observer = prim::GetAttr[name="_observer_') \
                   .run(m.graph)

    def test_insert_observers_propagate_observed_in_submodule(self):
        """ Make sure we propagate observed property through general ops
        """
        class M(torch.nn.Module):
            def __init__(self):
                super(M, self).__init__()
                self.conv1 = torch.nn.Conv2d(3, 3, 3).float()
                self.conv2 = torch.nn.Conv2d(3, 3, 3).float()
                self.avgpool = torch.nn.AdaptiveAvgPool2d((1, 1))

            def forward(self, x):
                x = self.conv1(x)
                x = self.avgpool(x)
                # we don't want to insert observer for input of self.conv2
                # because output of self.conv1 is already observed
                x = self.conv2(x)
                return x

        m = torch.jit.script(M())
        qconfig_dict = {'': default_qconfig}
        m = prepare_jit(m, qconfig_dict)
        # input and output of conv
        assert len(attrs_with_prefix(m, '_observer_')) == 3
        FileCheck().check('Observer = prim::GetAttr[name="_observer_') \
                   .check('prim::GetAttr[name="conv1"]') \
                   .check('prim::CallMethod') \
                   .check('Observer = prim::GetAttr[name="_observer_') \
                   .check('prim::CallMethod') \
                   .check_not('Observer = prim::GetAttr[name="_observer_') \
                   .check('prim::GetAttr[name="conv2"]') \
                   .check('Observer = prim::GetAttr[name="_observer_') \
                   .run(m.graph)

    def test_insert_observers_propagate_observed_for_function(self):
        def channel_shuffle(x, groups):
            # type: (torch.Tensor, int) -> torch.Tensor
            batchsize, num_channels, height, width = x.data.size()
            channels_per_group = num_channels // groups
            # reshape
            x = x.view(batchsize, groups,
                       channels_per_group, height, width)
            x = torch.transpose(x, 1, 2).contiguous()
            # flatten
            x = x.view(batchsize, -1, height, width)
            return x

        class M(torch.nn.Module):
            def __init__(self):
                super(M, self).__init__()
                self.conv1 = torch.nn.Conv2d(3, 3, 1).float()
                self.conv2 = torch.nn.Conv2d(3, 3, 1).float()

            def forward(self, x):
                x = self.conv1(x)
                x = channel_shuffle(x, 1)
                x = self.conv2(x)
                return x

        data = [(torch.rand((1, 3, 10, 10), dtype=torch.float), torch.randint(0, 1, (1,), dtype=torch.long)) for _ in range(2)]
        m = torch.jit.script(M()).eval()
        m = prepare_jit(m, {'': default_qconfig})
        # we want to test that channel_shuffle is going to pass
        # the observed property from the output of conv1 to input of conv2
        # so that we don't insert observers for input of conv2
        assert len(attrs_with_prefix(m, '_observer_',)) == 3

    def test_insert_observers_for_if(self):
        class QuantProp(torch.nn.Module):
            def __init__(self, use_skip):
                super(QuantProp, self).__init__()
                self.conv = torch.nn.Conv2d(3, 3, 1).float()
                self.use_skip = use_skip

            def forward(self, x):
                if self.use_skip:
                    x = self.conv(x)
                    return torch.reshape(x, x.shape)
                else:
                    x = self.conv(x)
                    return torch.reshape(x, x.shape)

        class Res(torch.nn.Module):
            def __init__(self, use_skip):
                super(Res, self).__init__()
                self.conv = torch.nn.Conv2d(3, 3, 1).float()
                self.use_skip = use_skip

            def forward(self, x):
                if self.use_skip:
                    return self.conv(x)
                else:
                    return self.conv(x)

        class M(torch.nn.Module):
            def __init__(self):
                super(M, self).__init__()
                self.quant_prop = QuantProp(True)
                self.res = Res(False)

            def forward(self, x):
                x = self.quant_prop(x)
                x = self.res(x)
                return x

        data = [torch.rand(1, 3, 10, 10, dtype=torch.float)]
        result = {False : [1, 2, 2], True : [2, 1, 0]}
        for tracing in [True, False]:
            if tracing:
                m = torch.jit.trace(M(), data).eval()
            else:
                m = torch.jit.script(M()).eval()
            m = prepare_jit(m, {'': default_qconfig})
            assert len(attrs_with_prefix(m, '_observer_',)) == result[tracing][0]
            assert len(attrs_with_prefix(m.quant_prop, '_observer_',)) == result[tracing][1]
            assert len(attrs_with_prefix(m.res, '_observer_',)) == result[tracing][2]

    def test_insert_observers_for_nested_if(self):
        class Res(torch.nn.Module):
            def __init__(self, use_skip):
                super(Res, self).__init__()
                self.conv = torch.nn.Conv2d(3, 3, 1).float()
                self.cond = use_skip
                self.use_skip = use_skip

            def forward(self, x):
                if self.use_skip:
                    if self.cond:
                        return self.conv(x)
                    else:
                        return self.conv(x)
                else:
                    return self.conv(x)

        class M(torch.nn.Module):
            def __init__(self):
                super(M, self).__init__()
                self.res1 = Res(True)
                self.res2 = Res(False)

            def forward(self, x):
                x = self.res1(x)
                x = self.res2(x)
                return x

        data = torch.rand((1, 3, 10, 10), dtype=torch.float)
        result = {True : 3, False : 1}
        for tracing in [True, False]:
            if tracing:
                m = torch.jit.trace(M(), data).eval()
            else:
                m = torch.jit.script(M()).eval()
            m = prepare_jit(m, {'': default_qconfig})
            assert len(attrs_with_prefix(m, '_observer_')) == result[tracing]

    def test_insert_observers_for_if_consistent_observation(self):
        """ check quantization for if works as long as
        output of all branches are quantized/observed consistently
        """
        class M(torch.nn.Module):
            def __init__(self, cond):
                super(M, self).__init__()
                self.conv = torch.nn.Conv2d(3, 3, 3).float()
                self.cond = cond

            def forward(self, x):
                x = self.conv(x)
                # x is already observed
                if self.cond:
                    x = torch.flatten(x)
                return x

        class M2(torch.nn.Module):
            def __init__(self, cond):
                super(M2, self).__init__()
                self.conv1 = torch.nn.Conv2d(3, 3, 3).float()
                self.conv2 = torch.nn.Conv2d(3, 3, 3).float()
                self.cond = cond

            def forward(self, x):
                x = self.conv1(x)
                if self.cond:
                    x = self.conv2(x)
                    # x will be observed in the branch
                else:
                    x = torch.flatten(x)
                # since output for both branch are quantized
                # the if node is quantized consistently
                return x

        data = torch.rand((1, 3, 5, 5), dtype=torch.float)
        options = list(itertools.product([True, False], [True, False]))
        for cond, tracing in options:
            if tracing:
                m = torch.jit.trace(M(cond), data)
            else:
                m = torch.jit.script(M(cond))
            m = prepare_jit(m, {'': default_qconfig})
            assert len(attrs_with_prefix(m, '_observer_')) == 2

        for cond, tracing in options:
            if tracing:
                m = torch.jit.trace(M2(cond), data)
            else:
                m = torch.jit.script(M2(cond))
            m = prepare_jit(m, {'': default_qconfig})
            num_observers = 2 if tracing and not cond else 3
            assert len(attrs_with_prefix(m, '_observer_')) == num_observers

    def test_insert_quant_dequant(self):
        class M(torch.nn.Module):
            def __init__(self):
                super(M, self).__init__()
                self.conv = torch.nn.Conv2d(3, 5, 3).float()

            def forward(self, x):
                return self.conv(x)

        for is_per_channel in [True, False]:
            m = torch.jit.script(M())
            observer = default_per_channel_weight_observer.with_args(ch_axis=1) \
                if is_per_channel else default_observer
            qconfig_dict = {'': QConfig(activation=observer, weight=observer)}
            m = prepare_jit(m, qconfig_dict)
            data = torch.randn(1, 3, 10, 10, dtype=torch.float)

            m(data)
            m = convert_jit(m, debug=True)
            assert len(m._modules._c.items()) == 1, \
                'Expected to have single submodule of conv'
            # make sure the quantized model is executable
            m(data)
            quant_func = "aten::quantize_per_channel" if is_per_channel \
                else "aten::quantize_per_tensor"
            FileCheck().check_count(quant_func, 3, exactly=True) \
                       .run(m.graph)

    def test_insert_quant_dequant_shared_class_type(self):
        class M(torch.nn.Module):
            def __init__(self):
                super(M, self).__init__()
                self.conv1 = torch.nn.Conv2d(3, 3, 3).float()
                self.conv2 = torch.nn.Conv2d(3, 3, 3).float()

            def forward(self, x):
                return self.conv2(self.conv1(x))

        for is_per_channel in [True, False]:
            m = torch.jit.script(M())
            observer = default_per_channel_weight_observer.with_args(ch_axis=1) \
                if is_per_channel else default_observer
            qconfig = QConfig(activation=observer, weight=observer)
            qconfig_dict = {'': qconfig}
            m = prepare_jit(m, qconfig_dict)
            # observers for input, output and value between conv1/conv2
            assert len(attrs_with_prefix(m, '_observer_')) == 3, \
                'Expected to have 3 obervers'
            # observer for weight
            assert len(attrs_with_prefix(m.conv1, '_observer_')) == 1, \
                'Expected to have 1 obervers'
            # observer for weight
            assert len(attrs_with_prefix(m.conv2, '_observer_')) == 1, \
                'Expected to have 1 obervers'

            data = torch.randn(1, 3, 10, 10, dtype=torch.float)
            m(data)
            m = convert_jit(m, debug=True)
            m(data)
            assert m.conv1._c._type() == m.conv2._c._type()

            # check all observers have been removed
            assert len(attrs_with_prefix(m, '_observer_')) == 0, \
                'Expected to have 0 obervers'
            assert len(attrs_with_prefix(m.conv1, '_observer_')) == 0, \
                'Expected to have 0 obervers'
            assert len(attrs_with_prefix(m.conv2, '_observer_')) == 0, \
                'Expected to have 0 obervers'

            quant_func = "aten::quantize_per_channel" if is_per_channel \
                else "aten::quantize_per_tensor"
            for module in ['conv1', 'conv2']:
                conv = m._c.getattr(module)
                # quantize weight
                FileCheck().check(quant_func) \
                           .check_next("aten::dequantize") \
                           .check("prim::CallMethod[name=\"_conv_forward\"]") \
                           .check("return") \
                           .run(get_forward_graph(conv))
                # no quantize node in _conv_forward
                FileCheck().check_not(quant_func) \
                           .check("aten::conv2d") \
                           .check_not(quant_func) \
                           .check("return") \
                           .run(conv._get_method('_conv_forward').graph)

    def test_dedup_module_uses(self):
        class M(torch.nn.Module):
            def __init__(self):
                super(M, self).__init__()
                self.relu = torch.nn.ReLU()

            def forward(self, x):
                x = self.relu(x)
                x -= 0.5
                return self.relu(x)

        data = torch.randn((2, 2))
        m = torch.jit.script(M())
        ref_res = m(data)
        assert len([x for x, _ in m._modules._c.items()
                    if x.startswith('relu')]) == 1, \
            "Expected to have 1 relu modules after dedup module uses"
        torch._C._jit_pass_dedup_module_uses(m._c)
        m = torch.jit._recursive.wrap_cpp_module(m._c)
        res = m(data)
        assert len([x for x, _ in m._modules._c.items()
                    if x.startswith('relu')]) == 2, \
            "Expected to have 2 relu modules after dedup module uses"
        self.assertEqual(res, ref_res)

    def test_replicate_dequantize(self):
        class M(torch.nn.Module):
            def __init__(self):
                super(M, self).__init__()
                self.conv = torch.nn.Conv2d(3, 3, 1).float()

            def forward(self, x):
                x = torch.dequantize(x)
                r = self.conv(x)
                r += x
                return r
        x = torch.randn([1, 3, 10, 10], dtype=torch.float)
        x = torch.quantize_per_tensor(x, 0.5, 1, torch.quint8)
        m = torch.jit.script(M())
        ref_res = m(x)
        FileCheck().check_count("aten::dequantize", 1, exactly=True) \
                   .run(m.graph)
        torch._C._jit_pass_replicate_dequantize(m.graph)
        FileCheck().check_count("aten::dequantize", 2, exactly=True) \
                   .run(m.graph)
        res = get_forward(m._c)(x)
        self.assertEqual(res, ref_res)

    def test_replicate_dequantize_in_block(self):
        class M(torch.nn.Module):
            def __init__(self, cond):
                super(M, self).__init__()
                self.conv = torch.nn.Conv2d(3, 3, 1).float()

                self.cond = cond

            def forward(self, x):
                x = torch.dequantize(x)
                if self.cond:
                    x = self.conv(x)
                else:
                    x = x + 3
                return x

        x = torch.randn([1, 3, 10, 10], dtype=torch.float)
        x = torch.quantize_per_tensor(x, 0.5, 1, torch.quint8)
        m = torch.jit.script(M(True))
        ref_res = m(x)
        FileCheck().check_count("aten::dequantize", 1, exactly=True) \
                   .run(m.graph)
        torch._C._jit_pass_replicate_dequantize(m.graph)
        FileCheck().check_count("aten::dequantize", 2, exactly=True) \
                   .run(m.graph)
        # check dequantize is right before CallMethod of conv
        FileCheck().check("aten::dequantize") \
                   .check_next("CallMethod") \
                   .run(m.graph)
        # check dequantize is right before add
        FileCheck().check("aten::dequantize") \
                   .check("aten::dequantize") \
                   .check_next("aten::add") \
                   .run(m.graph)
        res = get_forward(m._c)(x)
        self.assertEqual(res, ref_res)

    def test_swap_functional_linear(self):
        class M(torch.nn.Module):
            def __init__(self):
                super(M, self).__init__()

            def forward(self, x, weight, bias):
                x = torch.dequantize(x)
                weight = torch.dequantize(weight)
                x = F.linear(x, weight, bias)
                x = torch.quantize_per_tensor(x, scale=1.0, zero_point=0, dtype=torch.quint8)
                return x

        x = torch.rand((10, 5), dtype=torch.float)
        x = torch.quantize_per_tensor(x, scale=0.5, zero_point=1, dtype=torch.quint8)
        weight = torch.rand((5, 5), dtype=torch.float)
        weight = torch.quantize_per_tensor(weight, scale=0.5, zero_point=1, dtype=torch.qint8)
        bias = torch.rand((5), dtype=torch.float)
        m = torch.jit.script(M())
        ref_res = m(x, weight, bias)
        FileCheck().check("CallFunction") \
                   .run(m.graph)
        torch._C._jit_pass_swap_functional_linear(m.graph)
        FileCheck().check("aten::linear") \
                   .check_not("CallFunction") \
                   .run(m.graph)
        res = m(x, weight, bias)
        self.assertEqual(res, ref_res)

    def test_replicate_quantize_for_if(self):
        """ We want to move quantize nodes for output of prim::If
        inside the prim::If blocks so that we can match quantization
        patterns.
        """
        class Res(torch.nn.Module):
            def __init__(self):
                super(Res, self).__init__()
                self.conv = torch.nn.Conv2d(3, 3, 1).float()
                self.use_skip = True

            def forward(self, x, cond):
                # type: (Tensor, bool) -> Tensor
                # to avoid being frozen
                self.use_skip = cond
                if self.use_skip:
                    return self.conv(x)
                else:
                    return self.conv(x)

        class M(torch.nn.Module):
            def __init__(self):
                super(M, self).__init__()
                self.res1 = Res()
                self.res2 = Res()

            def forward(self, x):
                x = self.res1(x, True)
                x = self.res2(x, False)
                return x

        data = [[torch.rand((1, 3, 10, 10), dtype=torch.float)]]
        qconfig_dict = {'': default_qconfig}
        m = torch.jit.script(M()).eval()
        m = quantize_jit(m, qconfig_dict, test_only_eval_fn, [data])
        # make sure patterns in both branches are fused
        FileCheck().check_count("quantized::conv2d(", 4, exactly=True) \
                   .run(m.graph)

    def test_finalize_for_linear(self):
        class M(torch.nn.Module):
            def __init__(self):
                super(M, self).__init__()
                self.fc = torch.nn.Linear(5, 5).float()

            def forward(self, x):
                return self.fc(x)

        data = [[torch.rand((1, 5), dtype=torch.float)]]
        qconfig_dict = {'': default_qconfig}
        model = torch.jit.script(M()).eval()
        model = quantize_jit(model, qconfig_dict, test_only_eval_fn, [data])
        # make sure there is only one quantize_per_tensor for input
        # and linear_prepack is folded
        FileCheck().check_count("aten::quantize_per_tensor", 1, exactly=True) \
                   .check_not("quantized::linear_prepack") \
                   .check("quantized::linear") \
                   .run(model.graph)

    def test_inplace_option(self):
        for tracing in [True, False]:
            model = get_script_module(torch.nn.Conv2d(3, 3, 3).float(), tracing, self.img_data_2d[0][0])
            qconfig_dict = {'': default_qconfig}
            quantize_jit(
                model, qconfig_dict, test_only_eval_fn, [self.img_data_2d], inplace=True)
            FileCheck().check("quantized::conv2d") \
                       .run(model.graph)

            FileCheck().check_not("aten::conv2d") \
                       .run(model.graph)


    def test_finalize_debug(self):
        class M(torch.nn.Module):
            def __init__(self):
                super(M, self).__init__()
                self.conv = torch.nn.Conv2d(3, 3, 3).float()
                self.avgpool = torch.nn.AvgPool2d(3)

            def forward(self, x):
                x = self.conv(x)
                x = self.avgpool(x)
                return x

        data = [[torch.rand((1, 3, 10, 10), dtype=torch.float)]]
        qconfig_dict = {'': default_qconfig}
        model = torch.jit.script(M()).eval()
        model = quantize_jit(model, qconfig_dict, test_only_eval_fn, [data], debug=True)
        FileCheck().check_not("quantized::conv2d") \
                   .check("aten::conv2d") \
                   .check("aten::avg_pool2d") \
                   .check("aten::q_scale") \
                   .check_next("aten::q_zero_point") \
                   .check_next("prim::dtype") \
                   .check_next("aten::quantize_per_tensor") \
                   .check("aten::dequantize") \
                   .run(model.graph)

    def test_module_list(self):
        class SimpleLinearLayer(torch.nn.Module):
            def __init__(self):
                super(SimpleLinearLayer, self).__init__()
                self.fc = torch.nn.Linear(5, 5).float()

            def forward(self, x):
                return self.fc(x)

        class ComplexModel(torch.nn.Module):
            def __init__(self):
                super(ComplexModel, self).__init__()
                self.layers = torch.nn.ModuleList([SimpleLinearLayer() for i in range(2)])

            def forward(self, x):
                # type: (torch.Tensor) -> List[torch.Tensor]
                states = []
                for layer in self.layers:
                    val = layer(x)
                    states.append(val)
                return states

        data = torch.rand((1, 5), dtype=torch.float)
        qconfig_dict = {'': default_qconfig}
        model = torch.jit.script(ComplexModel()).eval()
        model = prepare_jit(model, qconfig_dict)
        assert len(attrs_with_prefix(model, '_observer')) == 3
        model(data)
        model = convert_jit(model, debug=False)
        FileCheck().check("quantized::linear") \
                   .check("quantized::linear") \
                   .run(model.graph)

    def test_conv_trace(self):
        class M(torch.nn.Module):
            def __init__(self):
                super(M, self).__init__()
                self.conv1d = torch.nn.Conv1d(3, 3, 3).float()
                self.conv2d = torch.nn.Conv2d(3, 3, 3).float()
                self.conv3d = torch.nn.Conv3d(3, 3, 3).float()

            def forward(self, x, y, z):
                a = self.conv1d(x)
                b = self.conv2d(y)
                c = self.conv3d(z)
                return (a, b, c)

        qconfig_dict = {'': default_qconfig}
        inputs = (torch.rand((1, 3, 10), dtype=torch.float),
                  torch.rand((1, 3, 10, 10), dtype=torch.float),
                  torch.rand((1, 3, 10, 10, 10), dtype=torch.float))
        model = torch.jit.trace(M(), inputs).eval()
        m = prepare_jit(model, qconfig_dict)
        FileCheck().check('aten::conv1d') \
                   .check_not("aten::_convolution") \
                   .run(str(get_forward_graph(m.conv1d._c)))
        FileCheck().check('aten::conv2d') \
                   .check_not("aten::_convolution") \
                   .run(str(get_forward_graph(m.conv2d._c)))
        FileCheck().check('aten::conv3d') \
                   .check_not("aten::_convolution") \
                   .run(str(get_forward_graph(m.conv3d._c)))

    @unittest.skipUnless('fbgemm' in torch.backends.quantized.supported_engines,
                         " Quantized operations require FBGEMM. FBGEMM is only optimized for CPUs"
                         " with instruction set support avx2 or newer.")
    def test_replicate_dequant_same_value(self):
        class Mul(torch.nn.Module):
            def __init__(self):
                super(Mul, self).__init__()
                self.conv = torch.nn.Conv2d(3, 3, 3).float()

            def forward(self, x):
                x = self.conv(x)
                return x * x

        data = [[torch.rand((1, 3, 10, 10), dtype=torch.float)]]
        qconfig_dict = {'': default_qconfig}
        model = torch.jit.script(Mul()).eval()
        m = quantize_jit(model, qconfig_dict, test_only_eval_fn, [data])
        FileCheck().check("quantized::mul(") \
                   .check_not("aten::mul") \
                   .run(m.graph)

    def test_interface_with_fork(self):
        class SubModule(torch.nn.Module):
            def __init__(self):
                super(SubModule, self).__init__()
                self.embedding1 = torch.nn.EmbeddingBag(num_embeddings=10,
                                                        embedding_dim=12,
                                                        include_last_offset=True,
                                                        sparse=False,
                                                        mode='sum')

            def forward(self, x, y):
                return self.embedding1(x, y)

        class OrigMod(torch.nn.Module):
            def __init__(self):
                super(OrigMod, self).__init__()
                self.embedding1 = torch.nn.EmbeddingBag(num_embeddings=10,
                                                        embedding_dim=12,
                                                        include_last_offset=True,
                                                        sparse=False,
                                                        mode='sum')

            def forward(self, x, y):
                return self.embedding1(x, y)

        @torch.jit.interface
        class ModInterface(torch.nn.Module):
            def forward(self, x, y):
                # type:  (Tensor, Tensor) -> Tensor
                pass

        class TestModule(torch.nn.Module):
            proxy_mod : ModInterface

            def __init__(self):
                super(TestModule, self).__init__()
                self.proxy_mod = OrigMod()
                self.sub = SubModule()

            def forward(self, x, y):
                a = self.proxy_mod(x, y)
                b = self.sub(x, y)
                return b

        class MainModule(torch.nn.Module):
            def __init__(self):
                super(MainModule, self).__init__()
                self.test = TestModule()

            def forward(self, x, y):
                fut = torch.jit._fork(self.test.forward, x, y)
                z = torch.jit._wait(fut)
                return z

        indices = torch.tensor([9, 6, 5, 7, 8, 8, 9, 2, 8, 6, 6, 9, 1, 6, 8, 8, 3, 2, 3, 6, 3, 6, 5, 7, 0, 8, 4, 6, 5, 8, 2, 3])
        offsets = torch.tensor([0, 19, 20, 28, 28, 32])
        m = torch.jit.trace(MainModule(), (indices, offsets))
        m.eval()

        int8_qconfig = QConfig(activation=PlaceholderObserver.with_args(dtype=torch.float,
                                                                        custom_op_name="embedding_bag_byte"),
                               weight=PlaceholderObserver.with_args(custom_op_name="embedding_bag_byte"))

        m = prepare_jit(m, {'' : int8_qconfig})
        m = convert_jit(m)
        FileCheck().check("quantized::embedding_bag_byte_rowwise_offsets") \
                   .run(m.graph)

    @skipIfNoFBGEMM
<<<<<<< HEAD
    def test_save_observer_state_dict(self):
        model = LinearModelWithSubmodule().eval()
        scripted = torch.jit.script(model)
        prepared = prepare_jit(scripted, {'' : torch.quantization.get_default_qconfig('fbgemm')})
        x = torch.randn(5, 5)
        prepared(x)
        obs_dict = torch.quantization.get_observer_state_dict(prepared)
        b = io.BytesIO()
        torch.save(obs_dict, b)
        b.seek(0)
        quant = convert_jit(prepared)

        # Prepare new model.
        prep_2 = prepare_jit(scripted, {'' : torch.quantization.get_default_qconfig('fbgemm')})
        loaded_dict = torch.load(b)
        # load observer stats into new model
        torch.quantization.load_observer_state_dict(prep_2, loaded_dict)
        quant_2 = convert_jit(prep_2)
        self.assertEqual(quant(x), quant_2(x))
=======
    def test_quantize_fork_wait(self):
        """ Tests the case where fork and wait calls are in different subgraphs
        Calling inline fork-wait only removes the fork call and leaves aten::wait
        calls in the graph, with Tensor as input (instead of Future[Tensor])
        """
        class MainModule(nn.Module):
            def __init__(self):
                super(MainModule, self).__init__()
                self.fork_ops = ForkModule()

            def init_values(self, x):
                shared_module = self.fork_ops(x)
                self.fork_dict = shared_module

            def forward(self, x):
                val = torch.jit._wait(self.fork_ops(x))
                return val

        class TestModule(torch.nn.Module):
            def __init__(self):
                super(TestModule, self).__init__()

            def forward(self, x):
                w = torch.ones(5, 5)
                b = torch.zeros(5)
                return torch.nn.functional.linear(x, w, b)

        class ForkModule(nn.Module):
            def __init__(self):
                super(ForkModule, self).__init__()
                self.test = TestModule()

            def forward(self, x):
                fut = torch.jit._fork(self.test.forward, x)
                return fut

        model = MainModule().eval()
        traced = torch.jit.trace(model, (torch.randn(5, 5),))
        model = prepare_dynamic_jit(traced, {'' : default_qconfig})
        model = convert_dynamic_jit(model)
        FileCheck().check("quantized::linear_dynamic") \
                   .run(model.graph)
        # Make sure model save works
        b = io.BytesIO()
        torch.jit.save(model, b)
>>>>>>> ce1cdd19

class TestQuantizeJitOps(QuantizationTestCase):
    """ Test graph mode post training static quantization works
    for individual ops end to end.
    """
    @skipIfNoFBGEMM
    def test_linear(self):
        class ModuleLinear(torch.nn.Module):
            def __init__(self, has_relu=False, f_relu=False):
                super(ModuleLinear, self).__init__()
                self.linear = torch.nn.Linear(30, 4).float()
                if has_relu:
                    if f_relu:
                        self.relu = F.relu
                    else:
                        self.relu = torch.nn.ReLU()
                else:
                    self.relu = torch.nn.Identity()

            def forward(self, x):
                return self.relu(self.linear(x))

        class FuncLinear(torch.nn.Module):
            def __init__(self, has_relu=False, f_relu=False):
                super(FuncLinear, self).__init__()
                self.w = torch.randn(4, 30)
                self.b = torch.randn(4)
                if has_relu:
                    if f_relu:
                        self.relu = F.relu
                    else:
                        self.relu = torch.nn.ReLU()
                else:
                    self.relu = torch.nn.Identity()

            def forward(self, x):
                return self.relu(F.linear(x, self.w, self.b))

        data = [[torch.rand((1, 30), dtype=torch.float)]]
        for model, tracing in itertools.product([ModuleLinear(has_relu=False),
                                                 FuncLinear(has_relu=False)],
                                                [True, False]):
            model = self.checkGraphModeOp(model, data, "quantized::linear",
                                          tracing)
            FileCheck() \
                .check_count("aten::quantize_per_tensor", 1, exactly=True) \
                .run(model.graph)
            FileCheck().check_not("quantized::linear_prepack") \
                       .run(model.graph)

        for f_relu, tracing in itertools.product([True, False], [True, False]):
            for model in [ModuleLinear(has_relu=True, f_relu=f_relu),
                          FuncLinear(has_relu=True, f_relu=f_relu)]:
                model = self.checkGraphModeOp(model, data,
                                              "quantized::linear_relu",
                                              tracing)
                checker = FileCheck().check_not("aten::linear") \
                                     .check_not("aten::relu") \
                                     .check_not("quantized::linear(") \
                                     .check_not("quantized::relu(") \
                                     .run(model.graph)

    @skipIfNoFBGEMM
    def test_quantized_conv(self):
        conv_module = {1 : torch.nn.Conv1d, 2 : torch.nn.Conv2d, 3 : torch.nn.Conv3d}

        class Conv(torch.nn.Module):
            def __init__(self, dim):
                super(Conv, self).__init__()
                self.conv = conv_module[dim](3, 3, 3).float()

            def forward(self, x):
                return self.conv(x)

        options = itertools.product([1, 2, 3], [True, False])
        for dim, tracing in options:
            model = self.checkGraphModeOp(
                Conv(dim), self.img_data_dict[dim],
                "quantized::conv{}d".format(dim), tracing)
            # make sure there is only one quantize_per_tensor for input
            # and conv2d_prepack is folded
            FileCheck().check_count("aten::quantize_per_tensor", 1, exactly=True) \
                       .run(model.graph)

            FileCheck().check_not("quantized::conv{}d_prepack".format(dim)) \
                       .run(model.graph)

    @skipIfNoFBGEMM
    def test_quantized_conv_relu(self):
        """tests for conv1d_relu/conv2d_relu/conv3d_relu"""
        conv_module = {1 : torch.nn.Conv1d, 2 : torch.nn.Conv2d, 3 : torch.nn.Conv3d}

        class ConvNdRelu(torch.nn.Module):
            def __init__(self, dim, inplace):
                super(ConvNdRelu, self).__init__()
                self.conv = conv_module[dim](3, 3, 3).float()
                self.relu = torch.nn.ReLU(inplace)

            def forward(self, x):
                return self.relu(self.conv(x))

        class ConvNdFunctionalRelu(torch.nn.Module):
            def __init__(self, dim):
                super(ConvNdFunctionalRelu, self).__init__()
                self.conv = conv_module[dim](3, 3, 3).float()

            def forward(self, x):
                return F.relu(self.conv(x))

        class ConvNdInplaceFunctionalRelu(torch.nn.Module):
            def __init__(self, dim):
                super(ConvNdInplaceFunctionalRelu, self).__init__()
                self.conv = conv_module[dim](3, 3, 3).float()

            def forward(self, x):
                return F.relu(self.conv(x), True)

        options = itertools.product([1, 2, 3], [True, False])
        for dim, tracing in options:
            for orig_m in [ConvNdRelu(dim, True),
                           ConvNdRelu(dim, False),
                           ConvNdFunctionalRelu(dim),
                           ConvNdInplaceFunctionalRelu(dim)]:
                conv_name = "conv{}d".format(dim)
                m = self.checkGraphModeOp(
                    orig_m, self.img_data_dict[dim], "quantized::conv{}d_relu(".format(dim), tracing=tracing)

                FileCheck().check_not("aten::conv{}d(".format(dim)) \
                           .check_not("aten::relu") \
                           .check_not("quantized::conv{}d(".format(dim)) \
                           .check_not("quantized::relu(") \
                           .run(m.graph)

    @skipIfNoFBGEMM
    def test_quantized_add_alpha(self):
        """ Test quant fusion for multiple aten::add using same
        constant alpha as the third argument
        """
        class QuantizedAdd(torch.nn.Module):
            def __init__(self):
                super(QuantizedAdd, self).__init__()
                self.conv1 = torch.nn.Conv2d(2, 2, 2).float()
                self.conv2 = torch.nn.Conv2d(2, 2, 2).float()

            def forward(self, x, y):
                x = self.conv1(x)
                y = self.conv2(y)
                z = x + y
                w = y + z
                return z + w

        data = [[torch.randn(1, 2, 5, 5, dtype=torch.float),
                 torch.randn(1, 2, 5, 5, dtype=torch.float)]]
        for tracing in [True, False]:
            m = self.checkGraphModeOp(QuantizedAdd(), data, "quantized::add", tracing)
            FileCheck().check_count("quantized::add", 3, exactly=True) \
                       .run(m.graph)
            FileCheck().check_not("aten::add") \
                       .check_not("aten::add_") \
                       .run(m.graph)

    @skipIfNoFBGEMM
    def test_quantized_add_relu_alpha(self):
        """ Test quant fusion for multiple aten::add using same
        constant alpha as the third argument in add_relu pattern
        """
        class AddRelu(torch.nn.Module):
            def __init__(self, inplace):
                super(AddRelu, self).__init__()
                self.conv1 = torch.nn.Conv2d(2, 2, 2).float()
                self.conv2 = torch.nn.Conv2d(2, 2, 2).float()
                self.relu = torch.nn.ReLU(inplace)

            def forward(self, x, y):
                x = self.conv1(x)
                y = self.conv2(y)
                x = x + y
                x = self.relu(x)
                x = x + y
                return self.relu(x)

        class InplaceAddRelu(torch.nn.Module):
            def __init__(self, inplace):
                super(InplaceAddRelu, self).__init__()
                self.conv1 = torch.nn.Conv2d(2, 2, 2).float()
                self.conv2 = torch.nn.Conv2d(2, 2, 2).float()
                self.relu = torch.nn.ReLU(inplace)

            def forward(self, x, y):
                x = self.conv1(x)
                y = self.conv2(y)
                x += y
                x = self.relu(x)
                x += y
                return self.relu(x)

        class AddFunctionalRelu(torch.nn.Module):
            def __init__(self):
                super(AddFunctionalRelu, self).__init__()
                self.conv1 = torch.nn.Conv2d(2, 2, 2).float()
                self.conv2 = torch.nn.Conv2d(2, 2, 2).float()

            def forward(self, x, y):
                x = self.conv1(x)
                y = self.conv2(y)
                x = x + y
                x = F.relu(x)
                x = x + y
                return F.relu(x)

        class InplaceAddFunctionalRelu(torch.nn.Module):
            def __init__(self):
                super(InplaceAddFunctionalRelu, self).__init__()
                self.conv1 = torch.nn.Conv2d(2, 2, 2).float()
                self.conv2 = torch.nn.Conv2d(2, 2, 2).float()

            def forward(self, x, y):
                x = self.conv1(x)
                y = self.conv2(y)
                x += y
                x = F.relu(x)
                x += y
                return F.relu(x)

        class AddInplaceFunctionalRelu(torch.nn.Module):
            def __init__(self):
                super(AddInplaceFunctionalRelu, self).__init__()
                self.conv1 = torch.nn.Conv2d(2, 2, 2).float()
                self.conv2 = torch.nn.Conv2d(2, 2, 2).float()

            def forward(self, x, y):
                x = self.conv1(x)
                y = self.conv2(y)
                x = x + y
                x = F.relu(x, True)
                x = x + y
                return F.relu(x, True)

        class InplaceAddInplaceFunctionalRelu(torch.nn.Module):
            def __init__(self):
                super(InplaceAddInplaceFunctionalRelu, self).__init__()
                self.conv1 = torch.nn.Conv2d(2, 2, 2).float()
                self.conv2 = torch.nn.Conv2d(2, 2, 2).float()

            def forward(self, x, y):
                x = self.conv1(x)
                y = self.conv2(y)
                x += y
                x = F.relu(x, True)
                x += y
                return F.relu(x, True)

        data = [[torch.rand((1, 2, 5, 5), dtype=torch.float),
                 torch.rand((1, 2, 5, 5), dtype=torch.float)]]
        for m_orig in [AddRelu(True), AddRelu(False),
                       InplaceAddRelu(True), InplaceAddRelu(False),
                       AddFunctionalRelu(), InplaceAddFunctionalRelu(),
                       AddInplaceFunctionalRelu(), InplaceAddInplaceFunctionalRelu()]:
            for tracing in [True, False]:
                m = self.checkGraphModeOp(m_orig, data, "quantized::add_relu(", tracing=tracing)
                FileCheck().check_count("quantized::add_relu(", 2, exactly=True) \
                           .run(m.graph)
                FileCheck().check_not("aten::add(") \
                           .check_not("aten::add_(") \
                           .check_not("aten::relu(") \
                           .check_not("aten::relu_(") \
                           .check_not("quantized::add(") \
                           .check_not("quantized::relu(") \
                           .run(m.graph)

    @skipIfNoFBGEMM
    def test_quantized_add(self):
        class QuantizedAdd(torch.nn.Module):
            def __init__(self):
                super(QuantizedAdd, self).__init__()
                self.conv1 = torch.nn.Conv2d(2, 2, 2).float()
                self.conv2 = torch.nn.Conv2d(2, 2, 2).float()

            def forward(self, x, y):
                x = self.conv1(x)
                y = self.conv2(y)
                return x + y

        class QuantizedInplaceAdd(torch.nn.Module):
            def __init__(self):
                super(QuantizedInplaceAdd, self).__init__()
                self.conv1 = torch.nn.Conv2d(2, 2, 2).float()
                self.conv2 = torch.nn.Conv2d(2, 2, 2).float()

            def forward(self, x, y):
                x = self.conv1(x)
                y = self.conv2(y)
                x += y
                return x

        class NonQuantizedAdd(torch.nn.Module):
            def __init__(self):
                super(NonQuantizedAdd, self).__init__()

            def forward(self, x, y):
                return x + y

        class NonQuantizedInplaceAdd(torch.nn.Module):
            def __init__(self):
                super(NonQuantizedInplaceAdd, self).__init__()

            def forward(self, x, y):
                x += y
                return x

        data = [[torch.randn(1, 2, 3, 3, dtype=torch.float),
                 torch.randn(1, 2, 3, 3, dtype=torch.float)]]
        for m, quantized in [(QuantizedAdd(), True),
                             (QuantizedInplaceAdd(), True),
                             (NonQuantizedAdd(), False),
                             (NonQuantizedInplaceAdd(), False)]:
            for tracing in [True, False]:
                op = "quantized::add" if quantized else "aten::add"
                m = self.checkGraphModeOp(m, data, op, tracing)
                # TODO: remove after refactor of checkGraphModeOp
                if quantized:
                    FileCheck().check_not("aten::add") \
                               .check_not("aten::add_") \
                               .run(m.graph)
                else:
                    FileCheck().check_not("quantized::add") \
                               .run(m.graph)

    @skipIfNoFBGEMM
    def test_quantized_add_scalar(self):
        class QuantizedAddScalar(torch.nn.Module):
            def __init__(self):
                super(QuantizedAddScalar, self).__init__()
                self.conv = torch.nn.Conv2d(2, 2, 2).float()

            def forward(self, x):
                x = self.conv(x)
                return x + 3

        class QuantizedInplaceAddScalar(torch.nn.Module):
            def __init__(self):
                super(QuantizedInplaceAddScalar, self).__init__()
                self.conv = torch.nn.Conv2d(2, 2, 2).float()

            def forward(self, x):
                x = self.conv(x)
                x += 3
                return x

        class NonQuantizedAddScalar(torch.nn.Module):
            def __init__(self):
                super(NonQuantizedAddScalar, self).__init__()

            def forward(self, x):
                return x + 3

        class NonQuantizedInplaceAddScalar(torch.nn.Module):
            def __init__(self):
                super(NonQuantizedInplaceAddScalar, self).__init__()

            def forward(self, x):
                x += 3
                return x

        data = [[torch.randn(1, 2, 3, 3, dtype=torch.float)]]
        for m, quantized in [(QuantizedAddScalar(), True),
                             (QuantizedInplaceAddScalar(), True),
                             (NonQuantizedAddScalar(), False),
                             (NonQuantizedInplaceAddScalar(), False)]:
            for tracing in [True, False]:
                op = "quantized::add_scalar" if quantized else "aten::add"
                # we don't check the numerical consistency for add_scalar
                # since it's not supported
                m = self.checkGraphModeOp(m, data, op, tracing, check=False)
                # TODO: remove after refactor of checkGraphModeOp
                if quantized:
                    FileCheck().check_not("aten::add") \
                               .check_not("aten::add_") \
                               .run(m.graph)
                else:
                    FileCheck().check_not("quantized::add_scalar") \
                               .run(m.graph)

    @skipIfNoFBGEMM
    def test_quantized_add_relu(self):
        class AddRelu(torch.nn.Module):
            def __init__(self, inplace):
                super(AddRelu, self).__init__()
                self.conv1 = torch.nn.Conv2d(2, 2, 2).float()
                self.conv2 = torch.nn.Conv2d(2, 2, 2).float()
                self.relu = torch.nn.ReLU(inplace)

            def forward(self, x, y):
                x = self.conv1(x)
                y = self.conv2(y)
                x = x + y
                return self.relu(x)

        class InplaceAddRelu(torch.nn.Module):
            def __init__(self, inplace):
                super(InplaceAddRelu, self).__init__()
                self.conv1 = torch.nn.Conv2d(2, 2, 2).float()
                self.conv2 = torch.nn.Conv2d(2, 2, 2).float()
                self.relu = torch.nn.ReLU(inplace)

            def forward(self, x, y):
                x = self.conv1(x)
                y = self.conv2(y)
                x += y
                return self.relu(x)

        class AddFunctionalRelu(torch.nn.Module):
            def __init__(self):
                super(AddFunctionalRelu, self).__init__()
                self.conv1 = torch.nn.Conv2d(2, 2, 2).float()
                self.conv2 = torch.nn.Conv2d(2, 2, 2).float()

            def forward(self, x, y):
                x = self.conv1(x)
                y = self.conv2(y)
                x = x + y
                return F.relu(x)

        class InplaceAddFunctionalRelu(torch.nn.Module):
            def __init__(self):
                super(InplaceAddFunctionalRelu, self).__init__()
                self.conv1 = torch.nn.Conv2d(2, 2, 2).float()
                self.conv2 = torch.nn.Conv2d(2, 2, 2).float()

            def forward(self, x, y):
                x = self.conv1(x)
                y = self.conv2(y)
                x += y
                return F.relu(x)

        class AddInplaceFunctionalRelu(torch.nn.Module):
            def __init__(self):
                super(AddInplaceFunctionalRelu, self).__init__()
                self.conv1 = torch.nn.Conv2d(2, 2, 2).float()
                self.conv2 = torch.nn.Conv2d(2, 2, 2).float()

            def forward(self, x, y):
                x = self.conv1(x)
                y = self.conv2(y)
                x = x + y
                return F.relu(x, True)

        class InplaceAddInplaceFunctionalRelu(torch.nn.Module):
            def __init__(self):
                super(InplaceAddInplaceFunctionalRelu, self).__init__()
                self.conv1 = torch.nn.Conv2d(2, 2, 2).float()
                self.conv2 = torch.nn.Conv2d(2, 2, 2).float()

            def forward(self, x, y):
                x = self.conv1(x)
                y = self.conv2(y)
                x += y
                return F.relu(x, True)

        data = [[torch.rand((1, 2, 5, 5), dtype=torch.float),
                 torch.rand((1, 2, 5, 5), dtype=torch.float)]]
        for m in [AddRelu(True), AddRelu(False),
                  InplaceAddRelu(True), InplaceAddRelu(False),
                  AddFunctionalRelu(), InplaceAddFunctionalRelu(),
                  AddInplaceFunctionalRelu(), InplaceAddInplaceFunctionalRelu()]:
            for tracing in [True, False]:
                m = self.checkGraphModeOp(m, data, "quantized::add_relu(", tracing)
                FileCheck().check_not("aten::add(") \
                           .check_not("aten::add_(") \
                           .check_not("aten::relu(") \
                           .check_not("aten::relu_(") \
                           .check_not("quantized::add(") \
                           .check_not("quantized::relu(") \
                           .run(m.graph)

    @skipIfNoFBGEMM
    def test_quantized_add_scalar_relu(self):
        class AddScalarRelu(torch.nn.Module):
            def __init__(self, inplace):
                super(AddScalarRelu, self).__init__()
                self.conv = torch.nn.Conv2d(2, 2, 2).float()
                self.relu = torch.nn.ReLU(inplace)

            def forward(self, x):
                x = self.conv(x)
                return self.relu(x + 3)

        class InplaceAddScalarRelu(torch.nn.Module):
            def __init__(self, inplace):
                super(InplaceAddScalarRelu, self).__init__()
                self.conv = torch.nn.Conv2d(2, 2, 2).float()
                self.relu = torch.nn.ReLU(inplace)

            def forward(self, x):
                x = self.conv(x)
                x += 3
                return self.relu(x)

        class AddScalarFunctionalRelu(torch.nn.Module):
            def __init__(self):
                super(AddScalarFunctionalRelu, self).__init__()
                self.conv = torch.nn.Conv2d(2, 2, 2).float()

            def forward(self, x):
                x = self.conv(x)
                return F.relu(x + 3)

        class InplaceAddScalarFunctionalRelu(torch.nn.Module):
            def __init__(self):
                super(InplaceAddScalarFunctionalRelu, self).__init__()
                self.conv = torch.nn.Conv2d(2, 2, 2).float()

            def forward(self, x):
                x = self.conv(x)
                x += 3
                return F.relu(x)

        class AddScalarInplaceFunctionalRelu(torch.nn.Module):
            def __init__(self):
                super(AddScalarInplaceFunctionalRelu, self).__init__()
                self.conv = torch.nn.Conv2d(2, 2, 2).float()

            def forward(self, x):
                x = self.conv(x)
                return F.relu(x + 3, True)

        class InplaceAddScalarInplaceFunctionalRelu(torch.nn.Module):
            def __init__(self):
                super(InplaceAddScalarInplaceFunctionalRelu, self).__init__()
                self.conv = torch.nn.Conv2d(2, 2, 2).float()

            def forward(self, x):
                x = self.conv(x)
                x += 3
                return F.relu(x, True)

        data = [[torch.rand((1, 2, 5, 5), dtype=torch.float)]]
        for m in [AddScalarRelu(True), AddScalarRelu(False),
                  InplaceAddScalarRelu(True), InplaceAddScalarRelu(False),
                  AddScalarFunctionalRelu(),
                  InplaceAddScalarFunctionalRelu(),
                  AddScalarInplaceFunctionalRelu(),
                  InplaceAddScalarInplaceFunctionalRelu()]:
            for tracing in [True, False]:
                # quantized::add_scalar_relu or quantized::add_scalar_relu_out
                # TODO: split this after refactor of checkGraphModeOp
                m = self.checkGraphModeOp(m, data, "quantized::add_scalar_relu", tracing, check=False)
                FileCheck().check_not("aten::add(") \
                           .check_not("aten::add_(") \
                           .check_not("aten::relu(") \
                           .check_not("aten::relu_(") \
                           .check_not("quantized::add_scalar(") \
                           .check_not("quantized::relu(") \
                           .run(m.graph)

    @skipIfNoFBGEMM
    def test_quantized_cat(self):
        """ quantization of the output of cat will be depend on the
        input of cat. we only quantize the output of cat when its inputs are quantized.
        """
        class QuantizedCat(torch.nn.Module):
            def __init__(self):
                super(QuantizedCat, self).__init__()
                self.conv1 = torch.nn.Conv2d(2, 2, 2).float()
                self.conv2 = torch.nn.Conv2d(2, 2, 2).float()

            def forward(self, x, y):
                x = self.conv1(x)
                y = self.conv2(y)
                return torch.cat([x, y], 1)

        class NonQuantizedCat(torch.nn.Module):
            def __init__(self):
                super(NonQuantizedCat, self).__init__()

            def forward(self, x, y):
                return torch.cat([x, y], 1)

        data = [[torch.randn(1, 2, 5, 5, dtype=torch.float),
                 torch.randn(1, 2, 5, 5, dtype=torch.float)]]
        for tracing in [True, False]:
            m = self.checkGraphModeOp(QuantizedCat(), data, "quantized::cat", tracing)
            FileCheck().check_not("aten::cat") \
                       .run(m.graph)

            m = self.checkGraphModeOp(NonQuantizedCat(), data, "aten::cat", tracing)
            FileCheck().check_not("quantized::cat") \
                       .run(m.graph)

    @skipIfNoFBGEMM
    def test_qbatch_norm(self):
        bn_module = {
            1 : torch.nn.BatchNorm1d,
            2 : torch.nn.BatchNorm2d,
            3 : torch.nn.BatchNorm3d,
        }

        class M(torch.nn.Module):
            def __init__(self, dim):
                super(M, self).__init__()
                self.bn = bn_module[dim](3).to(torch.float)

            def forward(self, x):
                return self.bn(x)

        options = itertools.product([True, False], [1, 2, 3])
        for tracing, dim in options:
            model = self.checkGraphModeOp(M(dim), self.img_data_dict[dim], "quantized::batch_norm", tracing)

            FileCheck().check_not("aten::batch_norm") \
                       .run(model.graph)

    @skipIfNoFBGEMM
    def test_qbatch_norm_relu(self):
        bn_module = {2 : torch.nn.BatchNorm2d, 3 : torch.nn.BatchNorm3d}

        class BNRelu(torch.nn.Module):
            def __init__(self, dim, inplace):
                super(BNRelu, self).__init__()
                self.bn = bn_module[dim](3).to(torch.float)
                self.relu = torch.nn.ReLU(inplace=inplace)

            def forward(self, x):
                return self.relu(self.bn(x))

        class BNFuncRelu(torch.nn.Module):
            def __init__(self, dim):
                super(BNFuncRelu, self).__init__()
                self.bn = bn_module[dim](3).to(torch.float)

            def forward(self, x):
                return F.relu(self.bn(x), False)

        class BNFuncInplaceRelu(torch.nn.Module):
            def __init__(self, dim):
                super(BNFuncInplaceRelu, self).__init__()
                self.bn = bn_module[dim](3).to(torch.float)

            def forward(self, x):
                return F.relu(self.bn(x), True)

        options = itertools.product([True, False], [2, 3])
        for tracing, dim in options:
            for instance in [BNRelu(dim, True), BNRelu(dim, False),
                             BNFuncRelu(dim), BNFuncInplaceRelu(dim)]:
                model = self.checkGraphModeOp(instance, self.img_data_dict[dim],
                                              "quantized::batch_norm_relu", tracing)
                FileCheck().check_not("aten::batch_norm") \
                           .check_not("aten::relu") \
                           .check_not("aten::relu_") \
                           .run(model.graph)

    @skipIfNoFBGEMM
    def test_quantized_mul(self):
        class QuantizedMul(torch.nn.Module):
            def __init__(self):
                super(QuantizedMul, self).__init__()
                self.conv1 = torch.nn.Conv2d(2, 2, 2).float()
                self.conv2 = torch.nn.Conv2d(2, 2, 2).float()

            def forward(self, x, y):
                x = self.conv1(x)
                y = self.conv2(y)
                return x * y

        class QuantizedInplaceMul(torch.nn.Module):
            def __init__(self):
                super(QuantizedInplaceMul, self).__init__()
                self.conv1 = torch.nn.Conv2d(2, 2, 2).float()
                self.conv2 = torch.nn.Conv2d(2, 2, 2).float()

            def forward(self, x, y):
                x = self.conv1(x)
                y = self.conv2(y)
                x *= y
                return x

        class NonQuantizedMul(torch.nn.Module):
            def __init__(self):
                super(NonQuantizedMul, self).__init__()

            def forward(self, x, y):
                return x * y

        class NonQuantizedInplaceMul(torch.nn.Module):
            def __init__(self):
                super(NonQuantizedInplaceMul, self).__init__()

            def forward(self, x, y):
                x *= y
                return x

        data = [[torch.randn(1, 2, 10, 10, dtype=torch.float),
                 torch.randn(1, 2, 10, 10, dtype=torch.float)]]
        for m, quantized in [(QuantizedMul(), True),
                             (QuantizedInplaceMul(), True),
                             (NonQuantizedMul(), False),
                             (NonQuantizedInplaceMul(), False)]:
            for tracing in [True, False]:
                op = "quantized::mul" if quantized else "aten::mul"
                m = self.checkGraphModeOp(m, data, op, tracing)
                # TODO: remove after refactor of checkGraphModeOp
                if quantized:
                    FileCheck().check_not("aten::mul") \
                               .check_not("aten::mul_") \
                               .run(m.graph)
                else:
                    FileCheck().check_not("quantized::mul") \
                               .run(m.graph)

    @skipIfNoFBGEMM
    def test_quantized_mul_scalar(self):
        class QuantizedMulScalar(torch.nn.Module):
            def __init__(self):
                super(QuantizedMulScalar, self).__init__()
                self.conv = torch.nn.Conv2d(2, 2, 2).float()

            def forward(self, x):
                x = self.conv(x)
                return x * 3

        class QuantizedInplaceMulScalar(torch.nn.Module):
            def __init__(self):
                super(QuantizedInplaceMulScalar, self).__init__()
                self.conv = torch.nn.Conv2d(2, 2, 2).float()

            def forward(self, x):
                x = self.conv(x)
                x *= 3
                return x

        class NonQuantizedMulScalar(torch.nn.Module):
            def __init__(self):
                super(NonQuantizedMulScalar, self).__init__()

            def forward(self, x):
                return x * 3

        class NonQuantizedInplaceMulScalar(torch.nn.Module):
            def __init__(self):
                super(NonQuantizedInplaceMulScalar, self).__init__()

            def forward(self, x):
                x *= 3
                return x

        data = [[torch.randn(1, 2, 5, 5, dtype=torch.float)]]
        for m, quantized in [(QuantizedMulScalar(), True),
                             (QuantizedInplaceMulScalar(), True),
                             (NonQuantizedMulScalar(), False),
                             (NonQuantizedInplaceMulScalar(), False)]:
            for tracing in [True, False]:
                op = "quantized::mul_scalar" if quantized else "aten::mul"
                # we don't check the numerical consistency for add_scalar
                # since it's not supported
                m = self.checkGraphModeOp(m, data, op, tracing, check=False)
                # TODO: remove after refactor of checkGraphModeOp
                if quantized:
                    FileCheck().check_not("aten::mul") \
                               .check_not("aten::mul_") \
                               .run(m.graph)
                else:
                    FileCheck().check_not("quantized::mul_scalar") \
                               .run(m.graph)

    @skipIfNoFBGEMM
    def test_quantized_mul_relu(self):
        class MulRelu(torch.nn.Module):
            def __init__(self, inplace):
                super(MulRelu, self).__init__()
                self.conv1 = torch.nn.Conv2d(2, 2, 2).float()
                self.conv2 = torch.nn.Conv2d(2, 2, 2).float()
                self.relu = torch.nn.ReLU(inplace)

            def forward(self, x, y):
                x = self.conv1(x)
                y = self.conv2(y)
                x = x * y
                return self.relu(x)

        class InplaceMulRelu(torch.nn.Module):
            def __init__(self, inplace):
                super(InplaceMulRelu, self).__init__()
                self.conv1 = torch.nn.Conv2d(2, 2, 2).float()
                self.conv2 = torch.nn.Conv2d(2, 2, 2).float()
                self.relu = torch.nn.ReLU(inplace)

            def forward(self, x, y):
                x = self.conv1(x)
                y = self.conv2(y)
                x *= y
                return self.relu(x)

        class MulFunctionalRelu(torch.nn.Module):
            def __init__(self):
                super(MulFunctionalRelu, self).__init__()
                self.conv1 = torch.nn.Conv2d(2, 2, 2).float()
                self.conv2 = torch.nn.Conv2d(2, 2, 2).float()

            def forward(self, x, y):
                x = self.conv1(x)
                y = self.conv2(y)
                x = x * y
                return F.relu(x)

        class InplaceMulFunctionalRelu(torch.nn.Module):
            def __init__(self):
                super(InplaceMulFunctionalRelu, self).__init__()
                self.conv1 = torch.nn.Conv2d(2, 2, 2).float()
                self.conv2 = torch.nn.Conv2d(2, 2, 2).float()

            def forward(self, x, y):
                x = self.conv1(x)
                y = self.conv2(y)
                x *= y
                return F.relu(x)

        class MulInplaceFunctionalRelu(torch.nn.Module):
            def __init__(self):
                super(MulInplaceFunctionalRelu, self).__init__()
                self.conv1 = torch.nn.Conv2d(2, 2, 2).float()
                self.conv2 = torch.nn.Conv2d(2, 2, 2).float()

            def forward(self, x, y):
                x = self.conv1(x)
                y = self.conv2(y)
                x = x * y
                return F.relu(x, True)

        class InplaceMulInplaceFunctionalRelu(torch.nn.Module):
            def __init__(self):
                super(InplaceMulInplaceFunctionalRelu, self).__init__()
                self.conv1 = torch.nn.Conv2d(2, 2, 2).float()
                self.conv2 = torch.nn.Conv2d(2, 2, 2).float()

            def forward(self, x, y):
                x = self.conv1(x)
                y = self.conv2(y)
                x *= y
                return F.relu(x, True)

        data = [[torch.rand((1, 2, 5, 5), dtype=torch.float),
                 torch.rand((1, 2, 5, 5), dtype=torch.float)]]
        for m in [MulRelu(True), MulRelu(False),
                  InplaceMulRelu(True), InplaceMulRelu(False),
                  MulFunctionalRelu(), InplaceMulFunctionalRelu(),
                  MulInplaceFunctionalRelu(), InplaceMulInplaceFunctionalRelu()]:
            for tracing in [True, False]:
                m = self.checkGraphModeOp(m, data, "quantized::mul_relu(", tracing)
                FileCheck().check_not("aten::mul(") \
                           .check_not("aten::mul_(") \
                           .check_not("aten::relu(") \
                           .check_not("aten::relu_(") \
                           .check_not("quantized::mul(") \
                           .check_not("quantized::relu(") \
                           .run(m.graph)

    @skipIfNoFBGEMM
    def test_quantized_mul_scalar_relu(self):
        class MulScalarRelu(torch.nn.Module):
            def __init__(self, inplace):
                super(MulScalarRelu, self).__init__()
                self.conv = torch.nn.Conv2d(2, 2, 2).float()
                self.relu = torch.nn.ReLU(inplace)

            def forward(self, x):
                x = self.conv(x)
                return self.relu(x * 3)

        class InplaceMulScalarRelu(torch.nn.Module):
            def __init__(self, inplace):
                super(InplaceMulScalarRelu, self).__init__()
                self.conv = torch.nn.Conv2d(2, 2, 2).float()
                self.relu = torch.nn.ReLU(inplace)

            def forward(self, x):
                x = self.conv(x)
                x *= 3
                return self.relu(x)

        class MulScalarFunctionalRelu(torch.nn.Module):
            def __init__(self):
                super(MulScalarFunctionalRelu, self).__init__()
                self.conv = torch.nn.Conv2d(2, 2, 2).float()

            def forward(self, x):
                x = self.conv(x)
                return F.relu(x * 3)

        class InplaceMulScalarFunctionalRelu(torch.nn.Module):
            def __init__(self):
                super(InplaceMulScalarFunctionalRelu, self).__init__()
                self.conv = torch.nn.Conv2d(2, 2, 2).float()

            def forward(self, x):
                x = self.conv(x)
                x *= 3
                return F.relu(x)

        class MulScalarInplaceFunctionalRelu(torch.nn.Module):
            def __init__(self):
                super(MulScalarInplaceFunctionalRelu, self).__init__()
                self.conv = torch.nn.Conv2d(2, 2, 2).float()

            def forward(self, x):
                x = self.conv(x)
                return F.relu(x * 3, True)

        class InplaceMulScalarInplaceFunctionalRelu(torch.nn.Module):
            def __init__(self):
                super(InplaceMulScalarInplaceFunctionalRelu, self).__init__()
                self.conv = torch.nn.Conv2d(2, 2, 2).float()

            def forward(self, x):
                x = self.conv(x)
                x *= 3
                return F.relu(x, True)

        data = [[torch.randn(1, 2, 5, 5, dtype=torch.float)]]
        for m in [MulScalarRelu(True), MulScalarRelu(False),
                  InplaceMulScalarRelu(True), InplaceMulScalarRelu(False),
                  MulScalarFunctionalRelu(),
                  InplaceMulScalarFunctionalRelu(),
                  MulScalarInplaceFunctionalRelu(),
                  InplaceMulScalarInplaceFunctionalRelu()]:
            for tracing in [True, False]:
                # quantized::mul_scalar_relu or quantized::mul_scalar_relu_out
                m = self.checkGraphModeOp(m, data, "quantized::mul_scalar_relu", tracing, check=False)
                FileCheck().check_not("aten::mul(") \
                           .check_not("aten::mul_(") \
                           .check_not("aten::relu(") \
                           .check_not("aten::relu_(") \
                           .check_not("quantized::mul_scalar(") \
                           .check_not("quantized::relu(") \
                           .run(m.graph)

    def test_hardswish(self):
        class FunctionalHardswish(torch.nn.Module):
            def __init__(self, inplace):
                super(FunctionalHardswish, self).__init__()
                self.inplace = inplace

            def forward(self, input):
                return torch.nn.functional.hardswish(input, inplace=self.inplace)

        modules = [torch.nn.Hardswish(), FunctionalHardswish(True),
                   FunctionalHardswish(False)]

        for test_case in itertools.product([True, False], modules):
            tracing, m = test_case
            m = self.checkGraphModeOp(
                m, self.img_data_2d, "quantized::hardswish", tracing)
            FileCheck().check_not("aten::hardswish") \
                       .check_not("aten::hardswish_") \
                       .run(m.graph)

    def test_elu(self):
        class FunctionalELU(torch.nn.Module):
            def __init__(self, inplace=False):
                super(FunctionalELU, self).__init__()
                self.inplace = inplace

            def forward(self, input):
                return torch.nn.functional.elu(input, inplace=self.inplace)

        modules = [torch.nn.ELU, FunctionalELU]
        for test_case in itertools.product([True, False], [True, False], modules):
            tracing, inplace, mod_class = test_case
            m = mod_class(inplace=inplace)
            m = self.checkGraphModeOp(m, self.img_data_2d, "quantized::elu", tracing)
            FileCheck().check_not("aten::elu") \
                       .check_not("aten::elu_") \
                       .run(m.graph)

    def test_layer_norm(self):
        data = [[torch.rand((1, 2, 5, 5), dtype=torch.float)] for _ in range(2)]
        layer_norm = torch.nn.LayerNorm([2, 5, 5])
        for tracing in [True, False]:
            m = self.checkGraphModeOp(layer_norm, data, "quantized::layer_norm", tracing)
            FileCheck().check_not("aten::layer_norm") \
                       .run(m.graph)

    def test_group_norm(self):
        data = [[torch.rand((1, 4, 5, 5), dtype=torch.float)] for _ in range(2)]
        group_norm = torch.nn.GroupNorm(2, 4)
        for tracing in [True, False]:
            m = self.checkGraphModeOp(group_norm, data, "quantized::group_norm", tracing)
            FileCheck().check_not("aten::group_norm") \
                       .run(m.graph)

    def test_instance_norm(self):
        data_1d = [[torch.rand((1, 4, 5), dtype=torch.float)] for _ in range(2)]
        data_2d = [[torch.rand((1, 4, 5, 1), dtype=torch.float)] for _ in range(2)]
        data_3d = [[torch.rand((1, 4, 5, 1, 1), dtype=torch.float)] for _ in range(2)]
        data = {1 : data_1d, 2 : data_2d, 3 : data_3d}
        instance_norm_modules = {1 : torch.nn.InstanceNorm1d,
                                 2 : torch.nn.InstanceNorm2d,
                                 3 : torch.nn.InstanceNorm3d}

        options = itertools.product([1, 2, 3], [True, False])
        for dim, tracing in options:
            instance_norm = instance_norm_modules[dim](4)
            m = self.checkGraphModeOp(
                instance_norm, data[dim], "quantized::instance_norm", tracing)
            FileCheck().check_not("aten::instance_norm") \
                       .run(m.graph)

    @skipIfNoFBGEMM
    def test_dequantize_tuple(self):
        """ Make sure dequantize can support Tuple of tensor
        """
        class M(torch.nn.Module):
            def __init__(self):
                super(M, self).__init__()
                self.conv1 = torch.nn.Conv2d(3, 3, 3).float()
                self.conv2 = torch.nn.Conv2d(3, 3, 3).float()

            def forward(self, x):
                # type: (Tensor) -> Tuple[Tensor, Tensor]
                x1 = self.conv1(x)
                x2 = self.conv2(x)
                return x1, x2

        for tracing in [True, False]:
            self.checkGraphModeOp(M(), self.img_data_2d, "quantized::conv2d", tracing)

    @skipIfNoFBGEMM
    def test_clamp(self):
        class M(torch.nn.Module):
            def __init__(self):
                super(M, self).__init__()
                self.conv = torch.nn.Conv2d(2, 2, 2).float()
                self.relu6 = torch.nn.ReLU6()
                self.relu6_ = torch.nn.ReLU6(True)
                self.hardtanh = torch.nn.Hardtanh()
                self.hardtanh_ = torch.nn.Hardtanh(inplace=True)

            def forward(self, x):
                x = self.conv(x)
                x = self.relu6(x)
                self.relu6_(x)
                x = F.relu6(x)
                x = torch.clamp(x, -3, 3)
                x = x.clamp(-2.5, 2.5)
                # x = x.clamp_(-2, 2)  # Enable when quantized `clamp_` is ready
                x = self.hardtanh(x)
                self.hardtanh_(x)
                x = F.hardtanh(x)
                F.hardtanh_(x)
                return x

        data = [[torch.rand((1, 2, 5, 5), dtype=torch.float)]]
        options = itertools.product(["aten::clamp", "aten::hardtanh", "aten::hardtanh_"], [True, False])
        for op, tracing in options:
            m = self.checkGraphModeOp(M(), data, op, tracing)
            FileCheck().check_count("aten::quantize_per_tensor", 1, exactly=True) \
                       .run(m.graph)

            FileCheck().check_count("aten::dequantize", 1, exactly=True) \
                       .run(m.graph)

    def test_general_shape_ops(self):
        """ A test that checks dequantize will be swapped for
        all supported general shape ops like aten::flatten
        without actually checking for execution of these ops
        """
        class M(torch.nn.Module):
            def __init__(self):
                super(M, self).__init__()
                self.maxpool1d = torch.nn.MaxPool1d(kernel_size=3)
                self.maxpool2d = torch.nn.MaxPool2d(kernel_size=3)
                self.maxpool3d = torch.nn.MaxPool3d(kernel_size=3)
                self.dropout = torch.nn.Dropout()
                self.conv1 = torch.nn.Conv2d(3, 3, 3)
                self.conv2 = torch.nn.Conv2d(3, 3, 3)
                self.relu = torch.nn.ReLU()

            def forward(self, x):
                x = self.conv1(x)
                # add_scalar
                x = x + 3
                # mul_scalar
                x = x * 3
                # add_scalar_out
                x += 3
                # mul_scalar_out
                x *= 3
                # add_scalar_relu
                x = x + 3
                x = F.relu(x)
                # add_scalar_relu_out
                x += 3
                x = F.relu(x)
                # mul_scalar_relu
                x = x * 3
                x = F.relu(x)
                # mul_scalar_relu_out
                x *= 3
                x = F.relu(x)
                x = self.maxpool1d(x)
                x = self.maxpool2d(x)
                x = self.maxpool3d(x)
                x = torch.flatten(x)
                x = torch.max(x)
                x = torch.min(x)
                x = x.reshape([-1])
                x = x.resize_(1, 1, x.numel())
                x = x.view(-1)
                # prim::ListConstruct
                xs = [x, x]
                # prim::ListUnpack
                x, y = xs
                # prim::TupleConstruct
                xs = (x, x)
                # prim::TupleUnpack
                x, y = xs
                x = x.transpose(1, 2)
                x = x.contiguous()
                x, y = torch.chunk(x, 2)
                x = F.dropout(x)
                x = self.dropout(x)
                x, _ = torch.sort(x)
                x = x.permute(0, 2, 3, 1)
                x = torch.repeat_interleave(x, 3, 1)
                x = self.relu(x)
                x = F.relu(x)
                x.relu_()
                x = x.squeeze(0)
                x.squeeze_(0)
                x = torch.squeeze(x, 0)
                x = x.unsqueeze(0)
                x.unsqueeze_(0)
                x = torch.unsqueeze(x, 0)
                x = x.detach()
                x.detach_()
                x = x.repeat(4, 2)
                y = []
                y.append(x)
                z = torch.stack(y, 0)
                z = [z, z]
                x, _ = z
                x = self.conv2(x)
                return x

        data = torch.rand(1, 3, 10, 10)
        # This model is not executable since we just put all ops
        # in the same forward, therefore we only test scripting
        m = torch.jit.script(M())
        qconfig = script_qconfig(default_qconfig)
        # dummy data to suppress warning
        get_forward(qconfig.activation)(data)
        get_forward(qconfig.weight)(data)

        m = wrap_cpp_module(torch._C._jit_pass_insert_observers(
            m._c, 'forward', {'': qconfig}, inplace=False))
        m = convert_jit(m)
        # This checks that the dequantize from the output of first conv
        # is being propagated to the end, so that we don't insert extra
        # observers and also successfully fused two quantized::conv2d
        # patterns
        # one quantize_per_tensor for input
        FileCheck().check_count("aten::quantize_per_tensor", 1, exactly=True) \
                   .run(m.graph)

        FileCheck().check_count("quantized::conv2d(", 2, exactly=True) \
                   .run(m.graph)

        FileCheck().check_count("aten::dequantize", 1, exactly=True) \
                   .run(m.graph)

        FileCheck().check("quantized::add_scalar") \
                   .check("quantized::mul_scalar") \
                   .run(m.graph)

    def test_general_value_ops(self):
        """ A test that checks correct patterns are produced for
        all supported general value ops like aten::avg_pool2d \
        without actually checking for execution of these ops
        """
        class M(torch.nn.Module):
            def __init__(self):
                super(M, self).__init__()
                self.conv = torch.nn.Conv2d(3, 3, 3)
                self.avg_pool1d = torch.nn.AvgPool1d(3)
                self.avg_pool2d = torch.nn.AvgPool2d(3)
                self.avg_pool3d = torch.nn.AvgPool3d(3)
                self.adaptive_avg_pool1d = torch.nn.AdaptiveAvgPool1d((1))
                self.adaptive_avg_pool2d = torch.nn.AdaptiveAvgPool2d((1, 1))
                self.adaptive_avg_pool3d = torch.nn.AdaptiveAvgPool3d((1, 1, 1))
                self.leaky_relu = torch.nn.LeakyReLU()
                self.hardsigmoid = torch.nn.Hardsigmoid()
                self.sigmoid = torch.nn.Sigmoid()
                self.tanh = torch.nn.Tanh()

            def forward(self, x):
                x = self.conv(x)
                x = self.avg_pool1d(x)
                x = self.avg_pool2d(x)
                x = self.avg_pool3d(x)
                x = self.adaptive_avg_pool1d(x)
                x = self.adaptive_avg_pool2d(x)
                x = self.adaptive_avg_pool3d(x)
                x = F.avg_pool1d(x, 3)
                x = F.avg_pool2d(x, 3)
                x = F.avg_pool3d(x, 3)
                x = F.adaptive_avg_pool1d(x, (1))
                x = F.adaptive_avg_pool2d(x, (1, 1))
                x = F.adaptive_avg_pool3d(x, (1, 1, 1))
                x = torch.mean(x)
                x = torch.mean(x, [2, 3], False)
                x = x.mean()
                x = x.mean([2, 3], True)
                # interpolate node will introduce 3 quantize_per_tensor ops
                x = F.interpolate(x, 4, mode='nearest')  # interpolate node
                x = F.upsample(x, (32, 32))  # interpolate node
                x = F.upsample_nearest(x, (32, 32))  # interpolate node
                x = F.interpolate(x, 4, mode='linear')  # common node
                x = F.upsample_bilinear(x, (32, 32))  # common node
                x = self.leaky_relu(x)
                x = F.leaky_relu(x)
                x.leaky_relu_()
                x = self.hardsigmoid(x)
                x = F.hardsigmoid(x)
                x.hardsigmoid_()
                x = self.sigmoid(x)
                x = torch.sigmoid(x)
                # F.sigmoid is deprecated
                x = x.sigmoid()
                x.sigmoid_()
                x = self.tanh(x)
                # F.tanh is deprecated
                x = torch.tanh(x)
                x = x.tanh()
                x.tanh_()
                x = self.conv(x)
                return x

        # This model is not executable since we just put all ops
        # in the same forward, therefore we only test scripting
        m = torch.jit.script(M())
        qconfig = script_qconfig(default_qconfig)
        # dummy data to suppress warning
        data = torch.rand(1, 3, 10, 10)
        get_forward(qconfig.activation)(data)
        get_forward(qconfig.weight)(data)

        m = wrap_cpp_module(torch._C._jit_pass_insert_observers(
            m._c, 'forward', {'': qconfig}, inplace=False))
        # Checking the model before fianlize contain unfused patterns
        # that numerically matches the model after quantize by checking
        # number of aten::quantize_per_tensor functions
        # conv has 3 quantize_per_tensor for activations and 1 for weight
        # and for N general value op between conv we should have

        # N + 1 quantize_per_tensor between these ops
        m1 = convert_jit(m, debug=True)
        # NB: This Needs to be updated when we add more ops to test
        # mapping from number of quant for the op to the number of these ops
        # for example, for `3` in the key means for this type of op
        # we'll have 3 quantize_per_tensor
        num_op_by_num_quant = {1: 32, 2: 2, 3: 3}
        num_quantize_per_tensor = 1  # for output
        for num_quant, num_op in num_op_by_num_quant.items():
            num_quantize_per_tensor += num_op * num_quant
        FileCheck().check_count("aten::quantize_per_tensor(", num_quantize_per_tensor, exactly=True) \
                   .run(m1.graph)

        # This checks that the dequantize from the output of first conv
        # is being propagated to the end, so that we don't insert extra
        # observers and also successfully fused two quantized::conv2d
        # patterns
        # one quantize_per_tensor for input
        m2 = convert_jit(m, debug=False)
        FileCheck().check_count("aten::quantize_per_tensor(", 1, exactly=True) \
                   .run(m2.graph)
        FileCheck().check_count("quantized::conv2d(", 2, exactly=True) \
                   .check("aten::dequantize(") \
                   .run(m2.graph)

    @override_qengines
    def test_conv_with_benchmark_flag(self):
        r"""Verifies that convolutions get quantized when
        torch.backends.cudnn.benchmark is enabled
        """
        if not qengine_is_qnnpack():
            return
        with torch.backends.cudnn.flags(enabled=True):
            m = torch.nn.Sequential(torch.nn.Conv2d(1, 1, 1))
            m.eval()
            m = torch.jit.trace(m, torch.rand(4, 1, 4, 4))
            qconfig = torch.quantization.get_default_qconfig('qnnpack')
            prepared_model = torch.quantization.prepare_jit(m, {'': qconfig})
            prepared_model(torch.rand(4, 1, 4, 4))
            converted_model = torch.quantization.convert_jit(prepared_model)
            FileCheck().check("quantized::conv2d") \
                       .run(converted_model.graph)


class TestQuantizeDynamicJitPasses(QuantizationTestCase):
    def test_prepare_dynamic(self):
        class M(torch.nn.Module):
            def __init__(self):
                super(M, self).__init__()
                self.fc = torch.nn.Linear(5, 5)

            def forward(self, x):
                return self.fc(x)

        model = torch.jit.script(M())
        for qconfig in [float16_dynamic_qconfig, default_dynamic_qconfig]:
            m = prepare_dynamic_jit(model, {'': qconfig})

            # observer for weight
            assert len(attrs_with_prefix(m.fc, '_observer_')) == 1

            if qconfig == float16_dynamic_qconfig:
                observer_name = 'PlaceholderObserver = prim::GetAttr[name="_observer_'
                FileCheck().check(observer_name) \
                           .run(m.fc.graph)
            else:
                # for input of FC for dynamic quant
                assert len(attrs_with_prefix(m, '_observer_')) == 1
                observer_name = 'DynamicQuantObserver = prim::GetAttr[name="_observer_'
                FileCheck().check(observer_name) \
                           .check('prim::GetAttr[name="fc"]') \
                           .check('prim::CallMethod') \
                           .check_not('Observer = prim::GetAttr[name="_observer_') \
                           .run(m.graph)


    def test_prepare_dynamic_child_qconfig(self):
        class Sub(torch.nn.Module):
            def __init__(self):
                super(Sub, self).__init__()
                self.fc = torch.nn.Linear(5, 5)

            def forward(self, x):
                return self.fc(x)

        class M(torch.nn.Module):
            def __init__(self):
                super(M, self).__init__()
                self.conv = torch.nn.Conv2d(3, 5, 3)
                self.sub = Sub()

            def forward(self, x):
                return self.sub(self.conv(x))

        m = torch.jit.script(M())
        # only quantize child module.
        m = prepare_dynamic_jit(m, {'sub.fc': default_dynamic_qconfig})

        # input of sub for dynamic quant
        assert len(attrs_with_prefix(m, '_observer_')) == 1
        # not quantized
        assert len(attrs_with_prefix(m.conv, '_observer_')) == 0
        # no observers since we observe in the outer most call site
        assert len(attrs_with_prefix(m.sub, '_observer_')) == 0
        # weight of linear
        assert len(attrs_with_prefix(m.sub.fc, '_observer_')) == 1
        FileCheck().check('prim::GetAttr[name="sub') \
                   .check('prim::CallMethod') \
                   .check('DynamicQuantObserver = prim::GetAttr[name="_observer_') \
                   .check('prim::CallMethod') \
                   .check_not('Observer = prim::GetAttr[name="_observer_') \
                   .run(m.graph)

    def test_insert_quant_dequant_linear_dynamic(self):
        class M(torch.nn.Module):
            def __init__(self):
                super(M, self).__init__()
                self.fc1 = torch.nn.Linear(5, 5).float()
                self.fc2 = torch.nn.Linear(5, 5).float()

            def forward(self, x):
                x = self.fc1(x)
                return self.fc2(x)
        for is_per_channel in [True, False]:
            m = torch.jit.script(M())
            qconfig = per_channel_dynamic_qconfig if is_per_channel is True else default_dynamic_qconfig
            m = quantize_dynamic_jit(m, {'': qconfig}, debug=True)
            assert len(m._modules._c.items()) == 2, \
                'Expected to have two submodule of linear'

            wt_quant_func = "aten::quantize_per_channel" if is_per_channel \
                else "aten::quantize_per_tensor"
            act_quant_func = "aten::quantize_per_tensor"
            # quantizing activations
            FileCheck().check("aten::_choose_qparams_per_tensor") \
                       .check_next(act_quant_func) \
                       .check_next("aten::dequantize") \
                       .check("aten::_choose_qparams_per_tensor") \
                       .check_next(act_quant_func) \
                       .check_next("aten::dequantize") \
                       .check(wt_quant_func) \
                       .check_next("aten::dequantize") \
                       .check_not(wt_quant_func) \
                       .check("return") \
                       .run(m.graph)

    @override_qengines
    def test_dynamic_multi_op(self):
        class M(torch.nn.Module):
            def __init__(self):
                super(M, self).__init__()
                self.fc1 = torch.nn.Linear(5, 5).to(dtype=torch.float)

            def forward(self, x):
                x = x + 5
                return self.fc1(x)

        x = torch.randn(5, 5)
        for tracing in [True, False]:
            model = self.checkGraphModeOp(M(), x, "quantized::linear_dynamic", tracing=tracing, dynamic=True)
            # add op is not dynamically quantized.
            FileCheck().check("aten::add") \
                       .run(model.graph)

    @override_qengines
    def test_dynamic_quant_multi_uses(self):
        class M(torch.nn.Module):
            def __init__(self):
                super(M, self).__init__()
                self.fc = torch.nn.Linear(5, 5).float()

            def forward(self, x):
                size1 = x.size()
                size2 = x.size()
                return self.fc(x), size1, size2

        x = torch.randn(5, 5)
        for tracing in [True, False]:
            model = self.checkGraphModeOp(M(), x, "quantized::linear_dynamic", tracing=tracing, dynamic=True)
            FileCheck().check_not("aten::_choose_qparams_per_tensor") \
                       .run(model.graph)

    @override_qengines
    def test_dynamic_shared_weights(self):
        class myMod(torch.nn.Module):
            def __init__(self, weight):
                super().__init__()
                self.linear = nn.Linear(5, 5)
                self.linear.weight = weight

            def forward(self, x):
                return self.linear(x)

        class DynamicModel(torch.nn.Module):
            def __init__(self):
                super(DynamicModel, self).__init__()
                self.weight = torch.nn.Parameter(torch.ones(5, 5))
                self.mod1 = myMod(self.weight)

            def forward(self, x):
                y = self.mod1(x)
                z = torch.nn.functional.linear(y, self.weight)
                return z

        model = torch.jit.script(DynamicModel()).eval()
        data = torch.randn(5, 5, dtype=torch.float)
        quant_ops = ['mod1', '']
        counts = [1, 2]
        for op, count in zip(quant_ops, counts):
            qconfig_dict = {op: default_dynamic_qconfig}
            m1 = quantize_dynamic_jit(model, qconfig_dict)
            out_graph = m1(data)

            FileCheck().check_count("quantized::linear_dynamic(", count, exactly=True) \
                       .check_not("aten::_choose_qparams_per_tensor") \
                       .run(m1.graph)

            # Explicitly call forward on model before convert
            m2 = prepare_dynamic_jit(model, qconfig_dict)
            m2(data)
            m2 = convert_dynamic_jit(m2, debug=False)
            out_ref = m2(data)
            self.assertEqual(out_graph, out_ref)

    @override_qengines
    def test_dynamic_with_if(self):
        class Res(torch.nn.Module):
            def __init__(self):
                super(Res, self).__init__()
                self.weight = torch.nn.Parameter(torch.ones(5, 5))

            def forward(self, x, cond):
                # type: (Tensor, bool) -> Tensor
                if cond:
                    return torch.nn.functional.linear(x, self.weight)
                else:
                    return torch.nn.functional.linear(x, self.weight)

        class M(torch.nn.Module):
            def __init__(self):
                super(M, self).__init__()
                self.res1 = Res()
                self.res2 = Res()

            def forward(self, x):
                x = self.res1(x, True)
                x = self.res2(x, False)
                return x

        model = torch.jit.script(M()).eval()
        data = torch.randn(5, 5, dtype=torch.float)
        qconfig_dict = {'': default_dynamic_qconfig}
        for tracing in [True, False]:
            m1 = self.checkGraphModeOp(M(), data, "quantized::linear_dynamic", tracing=tracing, dynamic=True)
            FileCheck().check_count("quantized::linear_dynamic(", 2, exactly=True) \
                       .check_not("aten::_choose_qparams_per_tensor") \
                       .run(m1.graph)

        # Check to make sure weight observers run correctly
        ref_qparams = []
        qconfig = script_qconfig(default_dynamic_qconfig)
        wt_module = wrap_cpp_module(qconfig.weight)
        for wt in [model.res1.weight, model.res2.weight]:
            wt_module(wt)
            qparams = wt_module.calculate_qparams()
            ref_qparams.append((qparams[0].item(), qparams[1].item()))

        m2 = quantize_dynamic_jit(model, qconfig_dict, debug=True)
        graph_params = []
        for x, obs in m2._modules._c.items():
            if x == 'res1':
                graph_params.append((obs.getattr('6_scale_0'), obs.getattr('6_zero_point_0')))
            elif x == 'res2':
                graph_params.append((obs.getattr('10_scale_0'), obs.getattr('10_zero_point_0')))
        self.assertEqual(ref_qparams, graph_params)

    def test_dynamic_weight_observer(self):
        class M(torch.nn.Module):
            def __init__(self):
                super(M, self).__init__()
                self.fc = torch.nn.Linear(5, 5).float()
                self.fc2 = torch.nn.Linear(5, 5).float()

            def forward(self, x):
                x = self.fc(x)
                return self.fc2(x)

        qconfig_dict = {'': default_dynamic_qconfig}
        eager_model = M().eval()
        for tracing in [True, False]:
            x = torch.rand(5, 5)
            model = get_script_module(eager_model, tracing, x)
            ref_qparams = []
            for wt in [model.fc.weight, model.fc2.weight]:
                wt_module = default_dynamic_qconfig.weight()
                wt_module(wt)
                qparams = wt_module.calculate_qparams()
                ref_qparams.append((qparams[0].item(), qparams[1].item()))
            model = quantize_dynamic_jit(model, qconfig_dict, debug=True)
            graph_qparams = []
            for x, obs in model._modules._c.items():
                graph_qparams.append((obs.getattr('3_scale_0'), obs.getattr('3_zero_point_0')))
            self.assertEqual(ref_qparams, graph_qparams)

    def test_convert_dynamic_fp16(self):
        class M(torch.nn.Module):
            def __init__(self):
                super(M, self).__init__()
                self.fc = torch.nn.Linear(5, 5)

            def forward(self, x):
                return self.fc(x)

        m = torch.jit.script(M())
        m = quantize_dynamic_jit(m, {'': float16_dynamic_qconfig}, debug=True)
        FileCheck().check("aten::_saturate_weight_to_fp16") \
                   .check("aten::linear") \
                   .check_not("aten::dequantize") \
                   .check_not("aten::quantize") \
                   .run(m.graph)

    def test_quantize_dynamic_fp16(self):
        class M(torch.nn.Module):
            def __init__(self):
                super(M, self).__init__()
                self.fc = torch.nn.Linear(5, 5)

            def forward(self, x):
                return self.fc(x)

        m = torch.jit.script(M())
        m = quantize_dynamic_jit(m, {'': float16_dynamic_qconfig})

        FileCheck().check("quantized::linear_prepack_fp16") \
                   .check_next("quantized::linear_dynamic_fp16") \
                   .check_not("aten::linear") \
                   .check_not("aten::dequantize") \
                   .check_not("aten::quantize") \
                   .run(m.graph)

class TestQuantizeDynamicJitOps(QuantizationTestCase):
    """ Test graph mode post training dynamic quantization works
    for individual ops end to end.
    """
    @override_qengines
    def test_linear(self):
        class FunctionalLinear(torch.nn.Module):
            def __init__(self, weight, bias):
                super(FunctionalLinear, self).__init__()
                self.weight = weight
                self.bias = bias

            def forward(self, x):
                return F.linear(x, self.weight, self.bias)

        x = torch.rand(5, 5)
        for tracing in [True, False]:
            model = self.checkGraphModeOp(
                torch.nn.Linear(5, 5), x, "quantized::linear_dynamic", tracing=tracing, dynamic=True)

        weight = torch.rand(5, 5)
        b = torch.rand(5)
        for tracing, has_bias in itertools.product([True, False], [True, False]):
            bias = b if has_bias else None
            model = self.checkGraphModeOp(
                FunctionalLinear(weight, bias), x,
                "quantized::linear_dynamic", tracing=tracing, dynamic=True)

    def test_embedding_bag(self):
        class M(torch.nn.Module):
            def __init__(self, weights):
                super(M, self).__init__()
                self.embedding1 = torch.nn.EmbeddingBag(num_embeddings=10,
                                                        embedding_dim=12,
                                                        include_last_offset=True,
                                                        sparse=False,
                                                        _weight=weights,
                                                        mode='sum')

                self.embedding2 = torch.nn.EmbeddingBag(num_embeddings=10,
                                                        embedding_dim=12,
                                                        include_last_offset=True,
                                                        sparse=False,
                                                        _weight=weights,
                                                        mode='sum')

            def forward(self, indices1, offsets1, indices2, offsets2):
                e1 = self.embedding1(indices1, offsets1)
                e2 = self.embedding2(indices2, offsets2)
                return e1, e2

        weights = torch.randn(10, 12, dtype=torch.float32)
        module = M(weights)

        indices = torch.tensor([9, 6, 5, 7, 8, 8, 9, 2, 8, 6, 6, 9, 1, 6, 8, 8, 3, 2, 3, 6, 3, 6, 5, 7, 0, 8, 4, 6, 5, 8, 2, 3])
        offsets = torch.tensor([0, 19, 20, 28, 28, 32])
        dummy_inputs = (indices, offsets, indices, offsets)
        for trace in [True, False]:
            if trace:
                m = torch.jit.trace(module, dummy_inputs)
            else:
                m = torch.jit.script(module)
            int4_qconfig = QConfig(activation=PlaceholderObserver.with_args(dtype=torch.float,
                                                                            custom_op_name="embedding_bag_4bit"),
                                   weight=PlaceholderObserver.with_args(custom_op_name="embedding_bag_4bit"))
            int8_qconfig = QConfig(activation=PlaceholderObserver.with_args(dtype=torch.float,
                                                                            custom_op_name="embedding_bag_byte"),
                                   weight=PlaceholderObserver.with_args(custom_op_name="embedding_bag_byte"))
            m = prepare_jit(m, {'embedding1' : int4_qconfig, 'embedding2' : int8_qconfig})
            m = convert_jit(m)
            FileCheck().check("quantized::embedding_bag_4bit_rowwise_offsets") \
                       .check_next("quantized::embedding_bag_byte_rowwise_offsets") \
                       .run(m.graph)



class TestQuantizeJit(QuantizationTestCase):
    @override_qengines
    def test_single_linear(self):
        r"""Compare the result of quantizing single linear layer in
        eager mode and graph mode
        """
        # eager mode
        annotated_linear_model = AnnotatedSingleLayerLinearModel(torch.backends.quantized.engine).eval()
        linear_model = SingleLayerLinearModel().eval()
        # copy the weight from eager mode so that we can
        # compare the result of the two quantized models later
        linear_model.fc1.weight = torch.nn.Parameter(annotated_linear_model.fc1.module.weight.detach())
        linear_model.fc1.bias = torch.nn.Parameter(annotated_linear_model.fc1.module.bias.detach())
        model_eager = quantize(annotated_linear_model, test_only_eval_fn, self.calib_data)

        qconfig_dict = {'': get_default_qconfig(torch.backends.quantized.engine)}
        model_traced = torch.jit.trace(linear_model, self.calib_data[0][0])
        model_script = torch.jit.script(linear_model)
        result_eager = model_eager(self.calib_data[0][0])
        for model_under_test in [model_traced, model_script]:
            model_quantized = quantize_jit(
                model_under_test,
                qconfig_dict,
                test_only_eval_fn,
                [self.calib_data],
                inplace=False)
            self.assertEqual(model_quantized(self.calib_data[0][0]), result_eager)

    @skipIfNoFBGEMM
    def test_observer_with_ignored_function(self):
        r"""Test observers with ignored function and make sure it works in
        graph mode
        """
        # eager mode
        annotated_linear_model = AnnotatedSingleLayerLinearModel('fbgemm').eval()
        for qconfig in [
                QConfig(
                    activation=default_observer,
                    weight=default_weight_observer),
                QConfig(
                    activation=default_histogram_observer,
                    weight=default_weight_observer),
                QConfig(
                    activation=default_observer,
                    weight=default_per_channel_weight_observer),
        ]:
            annotated_linear_model.qconfig = qconfig
            linear_model = SingleLayerLinearModel().eval()
            # copy the weight from eager mode so that we can
            # compare the result of the two quantized models later
            linear_model.fc1.weight = torch.nn.Parameter(annotated_linear_model.fc1.module.weight.detach())
            linear_model.fc1.bias = torch.nn.Parameter(annotated_linear_model.fc1.module.bias.detach())
            model_eager = quantize(annotated_linear_model, test_only_eval_fn,
                                   self.calib_data)

            qconfig_dict = {'': qconfig}
            model_traced = torch.jit.trace(linear_model, self.calib_data[0][0])
            model_script = torch.jit.script(linear_model)
            result_eager = model_eager(self.calib_data[0][0])
            for model_under_test in [model_traced, model_script]:
                model_quantized = quantize_jit(
                    model_under_test,
                    qconfig_dict,
                    test_only_eval_fn,
                    [self.calib_data],
                    inplace=False)
                self.assertEqual(model_quantized(self.calib_data[0][0]), result_eager)

    @override_qengines
    def test_conv(self):
        r"""Compare the result of quantizing conv layer in
        eager mode and graph mode
        """
        # eager mode
        annotated_conv_model = AnnotatedConvModel(torch.backends.quantized.engine).eval()
        conv_model = ConvModel().eval()
        # copy the weight from eager mode so that we can
        # compare the result of the two quantized models later
        conv_model.conv.weight = torch.nn.Parameter(annotated_conv_model.conv.weight.detach())
        model_eager = quantize(annotated_conv_model, test_only_eval_fn, self.img_data_2d)
        qconfig_dict = {'': get_default_qconfig(torch.backends.quantized.engine)}
        model_traced = torch.jit.trace(conv_model, self.img_data_2d[0][0])
        model_script = torch.jit.script(conv_model)
        result_eager = model_eager(self.img_data_2d[0][0])
        for model_under_test in [model_traced, model_script]:
            model_quantized = quantize_jit(
                model_under_test,
                qconfig_dict,
                test_only_eval_fn,
                [self.img_data_2d],
                inplace=False)
            self.assertEqual(model_quantized(self.img_data_2d[0][0]), result_eager)

    @override_qengines
    def test_conv_transpose(self):
        r"""Compare the result of quantizing conv_transpose layer in
        eager mode and graph mode
        """
        if not qengine_is_qnnpack():
            return  # Currently only qnnpack is supported
        # eager mode
        annotated_conv_model = AnnotatedConvTransposeModel(
            torch.backends.quantized.engine).eval()
        conv_model = ConvTransposeModel().eval()
        # copy the weight from eager mode so that we can
        # compare the result of the two quantized models later
        conv_model.conv.weight = torch.nn.Parameter(annotated_conv_model.conv.weight.detach())
        model_eager = quantize(annotated_conv_model, test_only_eval_fn, self.img_data_2d)
        qconfig_dict = {'': get_default_qconfig(torch.backends.quantized.engine)}
        model_traced = torch.jit.trace(conv_model, self.img_data_2d[0][0])
        model_script = torch.jit.script(conv_model)
        result_eager = model_eager(self.img_data_2d[0][0])
        for model_under_test in [model_traced, model_script]:
            model_quantized = quantize_jit(
                model_under_test,
                qconfig_dict,
                test_only_eval_fn,
                [self.img_data_2d],
                inplace=False)
            self.assertEqual(model_quantized(self.img_data_2d[0][0]),
                             result_eager)

    @override_qengines
    def test_conv_bn(self):
        r"""Compare the result of quantizing conv + bn layer in
        eager mode and graph mode
        """
        # eager mode
        conv_model = AnnotatedConvBnModel().eval()
        conv_model_to_script = ConvBnModel().eval()
        # copy the weight from eager mode so that we can
        # compare the result of the two quantized models later
        conv_model_to_script.conv.weight = torch.nn.Parameter(conv_model.conv.weight.detach())
        fuse_modules(conv_model, ['conv', 'bn'], inplace=True)
        model_eager = quantize(conv_model, test_only_eval_fn,
                               self.img_data_2d)
        qconfig_dict = {
            '': default_qconfig
        }
        model_script = quantize_jit(
            torch.jit.script(conv_model_to_script),
            qconfig_dict,
            test_only_eval_fn,
            [self.img_data_2d],
            inplace=False)
        result_eager = model_eager(self.img_data_2d[0][0])
        result_script = model_script(self.img_data_2d[0][0])
        self.assertEqual(result_eager, result_script)

    @override_qengines
    def test_nested(self):
        # Eager mode
        eager_model = AnnotatedNestedModel(torch.backends.quantized.engine).eval()

        # Graph mode
        script_model = NestedModel().eval()
        # Copy weights for eager_model
        script_model.sub1.fc.weight = torch.nn.Parameter(eager_model.sub1.fc.weight.detach())
        script_model.sub1.fc.bias = torch.nn.Parameter(eager_model.sub1.fc.bias.detach())
        script_model.sub2.fc1.weight = torch.nn.Parameter(eager_model.sub2.fc1.module.weight.detach())
        script_model.sub2.fc1.bias = torch.nn.Parameter(eager_model.sub2.fc1.module.bias.detach())
        script_model.sub2.fc2.weight = torch.nn.Parameter(eager_model.sub2.fc2.weight.detach())
        script_model.sub2.fc2.bias = torch.nn.Parameter(eager_model.sub2.fc2.bias.detach())
        script_model.fc3.weight = torch.nn.Parameter(eager_model.fc3.module.weight.detach())
        script_model.fc3.bias = torch.nn.Parameter(eager_model.fc3.module.bias.detach())

        model_eager = quantize(eager_model, test_only_eval_fn, self.calib_data)
        qconfig_dict = {
            'sub2.fc1': default_per_channel_qconfig if qengine_is_fbgemm() else default_qconfig,
            'fc3': default_qconfig
        }
        model_traced = torch.jit.trace(script_model, self.calib_data[0][0])
        model_script = torch.jit.script(script_model)
        result_eager = model_eager(self.calib_data[0][0])
        for model_under_test in [model_traced, model_script]:
            model_quantized = quantize_jit(
                model_under_test,
                qconfig_dict,
                test_only_eval_fn,
                [self.calib_data],
                inplace=False)
            self.assertEqual(model_quantized(self.calib_data[0][0]), result_eager)

    @override_qengines
    def test_skip_quant(self):
        """ Test None qconfig
        """
        # Eager mode
        eager_model = AnnotatedSkipQuantModel(torch.backends.quantized.engine).eval()

        # Graph mode
        script_model = SkipQuantModel().eval()
        # Copy weights for eager_model
        script_model.sub.fc1.weight = torch.nn.Parameter(eager_model.sub.module.fc1.weight.detach())
        script_model.sub.fc1.bias = torch.nn.Parameter(eager_model.sub.module.fc1.bias.detach())
        script_model.sub.fc2.weight = torch.nn.Parameter(eager_model.sub.module.fc2.weight.detach())
        script_model.sub.fc2.bias = torch.nn.Parameter(eager_model.sub.module.fc2.bias.detach())
        script_model.fc.weight = torch.nn.Parameter(eager_model.fc.weight.detach())
        script_model.fc.bias = torch.nn.Parameter(eager_model.fc.bias.detach())

        eager_model.fuse_modules()

        model_eager = quantize(eager_model, test_only_eval_fn, self.calib_data)
        qconfig_dict = {
            '': get_default_qconfig(torch.backends.quantized.engine),
            'fc': None
        }
        model_traced = torch.jit.trace(script_model, self.calib_data[0][0])
        model_script = torch.jit.script(script_model)
        result_eager = model_eager(self.calib_data[0][0])
        for model_under_test in [model_traced, model_script]:
            model_quantized = quantize_jit(
                model_under_test,
                qconfig_dict,
                test_only_eval_fn,
                [self.calib_data],
                inplace=False)
            self.assertEqual(model_quantized(self.calib_data[0][0]), result_eager)

    @override_qengines
    def test_single_linear_dynamic(self):
        r"""Compare the result of dynamic quantization of single linear layer in
        eager mode and graph mode.
        """
        if qengine_is_qnnpack():
            # eager mode
            annotated_linear_model = AnnotatedSingleLayerLinearModel('qnnpack').eval()
            linear_model = SingleLayerLinearModel().eval()
            # copy the weight from eager mode so that we can
            # compare the result of the two quantized models later
            linear_model.fc1.weight = torch.nn.Parameter(annotated_linear_model.fc1.module.weight.detach())
            linear_model.fc1.bias = torch.nn.Parameter(annotated_linear_model.fc1.module.bias.detach())
            qconfig_dict = {'': default_dynamic_qconfig}
            model_eager = quantize_dynamic(annotated_linear_model, qconfig_dict)

            model_traced = torch.jit.trace(linear_model, self.calib_data[0][0])
            model_script = torch.jit.script(linear_model)
            result_eager = model_eager(self.calib_data[0][0])

            for model_under_test in [model_traced, model_script]:
                model_quantized = quantize_dynamic_jit(
                    model_under_test,
                    qconfig_dict)
                self.assertEqual(model_quantized(self.calib_data[0][0]), result_eager)

                # Check to make sure choose_qparams->quant->dequant->linear is numerically
                # equivalent to the final quantized model.
                model_fake_quantized = quantize_dynamic_jit(
                    model_under_test,
                    qconfig_dict,
                    debug=True)
                self.assertEqual(model_fake_quantized(self.calib_data[0][0]), result_eager)

    @skipIfNoFBGEMM
    def test_linear_dynamic_fp16(self):
        linear_model = SingleLayerLinearModel().eval()
        # Create weight tensor values that are beyond fp16 max
        x = torch.ones(5, 5) * 65532
        linear_model.fc1.weight = torch.nn.Parameter(x)
        import warnings
        model_eager = quantize_dynamic(linear_model, dtype=torch.float16)
        result_eager = model_eager(self.calib_data[0][0])
        for trace in [True]:
            with warnings.catch_warnings(record=True) as w:
                quantized_model = self.checkGraphModeOp(linear_model, self.calib_data[0][0],
                                                        "quantized::linear_dynamic_fp16",
                                                        tracing=trace,
                                                        dynamic=True, qconfig=float16_dynamic_qconfig)
            # compare result with eager mode
            self.assertEqual(quantized_model(self.calib_data[0][0]), result_eager)<|MERGE_RESOLUTION|>--- conflicted
+++ resolved
@@ -1366,7 +1366,53 @@
                    .run(m.graph)
 
     @skipIfNoFBGEMM
-<<<<<<< HEAD
+    def test_quantize_fork_wait(self):
+        """ Tests the case where fork and wait calls are in different subgraphs
+        Calling inline fork-wait only removes the fork call and leaves aten::wait
+        calls in the graph, with Tensor as input (instead of Future[Tensor])
+        """
+        class MainModule(nn.Module):
+            def __init__(self):
+                super(MainModule, self).__init__()
+                self.fork_ops = ForkModule()
+
+            def init_values(self, x):
+                shared_module = self.fork_ops(x)
+                self.fork_dict = shared_module
+
+            def forward(self, x):
+                val = torch.jit._wait(self.fork_ops(x))
+                return val
+
+        class TestModule(torch.nn.Module):
+            def __init__(self):
+                super(TestModule, self).__init__()
+
+            def forward(self, x):
+                w = torch.ones(5, 5)
+                b = torch.zeros(5)
+                return torch.nn.functional.linear(x, w, b)
+
+        class ForkModule(nn.Module):
+            def __init__(self):
+                super(ForkModule, self).__init__()
+                self.test = TestModule()
+
+            def forward(self, x):
+                fut = torch.jit._fork(self.test.forward, x)
+                return fut
+
+        model = MainModule().eval()
+        traced = torch.jit.trace(model, (torch.randn(5, 5),))
+        model = prepare_dynamic_jit(traced, {'' : default_qconfig})
+        model = convert_dynamic_jit(model)
+        FileCheck().check("quantized::linear_dynamic") \
+                   .run(model.graph)
+        # Make sure model save works
+        b = io.BytesIO()
+        torch.jit.save(model, b)
+
+    @skipIfNoFBGEMM
     def test_save_observer_state_dict(self):
         model = LinearModelWithSubmodule().eval()
         scripted = torch.jit.script(model)
@@ -1386,53 +1432,7 @@
         torch.quantization.load_observer_state_dict(prep_2, loaded_dict)
         quant_2 = convert_jit(prep_2)
         self.assertEqual(quant(x), quant_2(x))
-=======
-    def test_quantize_fork_wait(self):
-        """ Tests the case where fork and wait calls are in different subgraphs
-        Calling inline fork-wait only removes the fork call and leaves aten::wait
-        calls in the graph, with Tensor as input (instead of Future[Tensor])
-        """
-        class MainModule(nn.Module):
-            def __init__(self):
-                super(MainModule, self).__init__()
-                self.fork_ops = ForkModule()
-
-            def init_values(self, x):
-                shared_module = self.fork_ops(x)
-                self.fork_dict = shared_module
-
-            def forward(self, x):
-                val = torch.jit._wait(self.fork_ops(x))
-                return val
-
-        class TestModule(torch.nn.Module):
-            def __init__(self):
-                super(TestModule, self).__init__()
-
-            def forward(self, x):
-                w = torch.ones(5, 5)
-                b = torch.zeros(5)
-                return torch.nn.functional.linear(x, w, b)
-
-        class ForkModule(nn.Module):
-            def __init__(self):
-                super(ForkModule, self).__init__()
-                self.test = TestModule()
-
-            def forward(self, x):
-                fut = torch.jit._fork(self.test.forward, x)
-                return fut
-
-        model = MainModule().eval()
-        traced = torch.jit.trace(model, (torch.randn(5, 5),))
-        model = prepare_dynamic_jit(traced, {'' : default_qconfig})
-        model = convert_dynamic_jit(model)
-        FileCheck().check("quantized::linear_dynamic") \
-                   .run(model.graph)
-        # Make sure model save works
-        b = io.BytesIO()
-        torch.jit.save(model, b)
->>>>>>> ce1cdd19
+
 
 class TestQuantizeJitOps(QuantizationTestCase):
     """ Test graph mode post training static quantization works
