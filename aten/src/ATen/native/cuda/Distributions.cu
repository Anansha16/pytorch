#include <ATen/Dispatch.h>
#include <ATen/ExpandUtils.h>
#include <ATen/NativeFunctions.h>
#include <ATen/cuda/CUDAApplyUtils.cuh>
#include <ATen/AccumulateType.h>
#include <ATen/CUDAGenerator.h>

#include <curand.h>
#include <curand_kernel.h>
#include <curand_philox4x32_x.h>
#include <utility>
#include <functional>

#include <ATen/native/Distributions.h>
#include <ATen/native/cuda/Loops.cuh>
#include <ATen/native/TensorIterator.h>
#include <ATen/LegacyTHFunctionsCUDA.h>

#include <THC/THCGeneral.h>
#include <THC/THCTensorRandom.h>
#include <THC/THCGenerator.hpp>
#include <THC/THCApply.cuh>
#include <THC/THCDeviceUtils.cuh>

#include <cstdint>
#include <limits>
#include <utility>
#include <type_traits>

/**
 * Note [Register spilling in curand call for CUDA < 10]
 * ~~~~~~~~~~~~~~~~~~~~~~~~~~~~~~~~~~~~~~~~~~~~~~~~~~~~~
 * For CUDA < 10, curandStatePhilox4_32_10_t engine achieves poor performance (60% SOL bandwidth)
 * when called to generate one random number at a time. This is because the line
 *            unsigned ret = (&state->output.x)[state->STATE++];
 * in
 *            QUALIFIERS unsigned int curand(curandStatePhilox4_32_10_t *state)
 * in curand_kernel.h dynamically indexes into state.output, preventing the compiler from ever
 * storing state.output in registers.
 *
 * CUDA 10 fixed this problem. However, for backwards compatibility, in the following kernels
 * we are using curand distributions that utilize curand4 call. curand4 call doesn't have the
 * register spilling problem.
 */
 
THCGenerator* THCRandom_getGenerator(THCState* state);

namespace {
// Increment should be at least the number of curand() random numbers used in
// each thread. It is the user's responsibility to make sure that the increment for philox is never
// smaller than the number of curand() calls. Increment value > the number of curand() calls
// won't harm but anything less would mean that you would be reusing random values from
// previous calls. 
// e.g. In many kernels below, we use distributions that utilize curand4 call in the kernel.
//      Hence, increment value should be at least 4 for those kernels.
std::pair<uint64_t, uint64_t> next_philox_seed(at::Generator* gen, uint64_t increment) {
  auto gen_ = THCRandom_getGenerator(at::globalContext().getTHCState());
  uint64_t offset = gen_->state.philox_seed_offset.fetch_add(increment);
  return std::make_pair(gen_->state.initial_seed, offset);
}

// launch bounds used for kernels utilizing TensorIterator
const uint32_t block_size_bound = 256;
const uint32_t grid_size_bound = 4;
// number of randoms given by distributions like curand_uniform4, curand_uniform2_double
// used in calculating philox offset.
const uint32_t curand4_engine_calls = 4;

// utility function that calculates proper philox_offset
// for distributions utilizing TensorIterator. For distributions using
// TensorIterator, we are using a grid-stride loop with each
// thread yielding one element per thread. For the edge of the grid-stride
// loop, if the tensor size is large, the unroll loop will kick in and the float4
// from curand4 will start getting utilized (for common tensor sizes, we end up
// using rand.x from each thread). Hence, the philox_offset is 
// (number of elements per thread * number of engine calls), which makes
// sure that philox offset increment is not less than the number of randoms used
// in each thread.
std::tuple<uint64_t, dim3, dim3> calc_execution_policy(int64_t total_elements) {
  const uint64_t numel = static_cast<uint64_t>(total_elements);
  const uint32_t block_size = block_size_bound;
  const uint32_t unroll = curand4_engine_calls;
  dim3 dim_block(block_size);
  dim3 grid((numel + block_size - 1) / block_size);
  uint32_t blocks_per_sm = at::cuda::getCurrentDeviceProperties()->maxThreadsPerMultiProcessor / block_size;
  grid.x = std::min(
      static_cast<uint32_t>(at::cuda::getCurrentDeviceProperties()->multiProcessorCount) * blocks_per_sm,
      grid.x);
  //number of times random will be generated per thread, to offset philox counter in thc random state
  uint64_t counter_offset = ((numel - 1) / (block_size * grid.x * unroll) + 1)
                                * curand4_engine_calls;
  return std::make_tuple(counter_offset, grid, dim_block);
}

// grid stride loop kernel for distributions
template<typename accscalar_t, int unroll_factor, typename dist_t, typename transform_t>
C10_LAUNCH_BOUNDS_2(block_size_bound, grid_size_bound)
__global__ void distribution_elementwise_grid_stride_kernel(int numel,
                                                            std::pair<uint64_t, uint64_t> seeds,
                                                            const dist_t dist_func,
                                                            const transform_t transform_func) {
  int idx = blockIdx.x * blockDim.x + threadIdx.x;
  curandStatePhilox4_32_10_t state;
  curand_init(
      seeds.first,
      idx,
      seeds.second,
      &state);
  int rounded_size = ((numel - 1)/(blockDim.x * gridDim.x * unroll_factor)+1) *
      blockDim.x * gridDim.x * unroll_factor;
  for(int linear_index = idx; linear_index < rounded_size; linear_index += blockDim.x * gridDim.x * unroll_factor) {
    auto rand = dist_func(&state);
    #pragma unroll
    for (int ii = 0; ii < unroll_factor; ii++) {
      int li = linear_index + blockDim.x * gridDim.x * ii;
      if (li < numel) {
        transform_func(li, static_cast<accscalar_t>((&rand.x)[ii]));
      }
    }
    __syncthreads(); 
  }
}

/**
 * distribution_nullary_kernel is analogous to gpu_nullary_kernel in
 * ATen/native/cuda/Loops.cuh. Like gpu_nullary_kernel, it uses
 * TensorIterator to launch a kernel. However, the differences are
 *   - it launches a grid-stride loop based kernel. The kernel is not
 *     generic like elementwise_kernel in Loops.cuh and is specialized
 *     for the distribution kernels here.
 *   - For big size tensors, we can launch multiple kernels recursively
 *     (i.e. if (!iter.can_use_32bit_indexing())) and hence, the philox
 *     offset calculation is done in this function.
 *
 * FIXME: Can we specialize elementwise_kernel and launch_kernel in Loops.cuh
 * to have grid-stride loop kernel and then use that to launch our distribution
 * kernels? Note that we need a grid-stride loop kernel because, we found by testing
 * that it achieves peak effective bandwidth.
 */
template<typename scalar_t, 
         typename accscalar_t,
         int unroll_factor,
         typename dist_t,
         typename transform_t>
void distribution_nullary_kernel(at::TensorIterator& iter,
                                 at::Generator* gen,
                                 const dist_t& dist_func,
                                 const transform_t transform_func) {
  static_assert(unroll_factor >= 1, "unroll_factor must be >= 1.");
  int64_t numel = iter.numel();
  if (numel == 0) {
    return;
  }
  
  auto execution_policy = calc_execution_policy(numel);
  auto counter_offset = std::get<0>(execution_policy);
  auto grid = std::get<1>(execution_policy);
  auto block = std::get<2>(execution_policy);
  auto seeds = next_philox_seed(gen, counter_offset);

  if (!iter.can_use_32bit_indexing()) {
    for (auto& sub_iter : iter.with_32bit_indexing()) {
      distribution_nullary_kernel<scalar_t, accscalar_t, unroll_factor>(sub_iter,
        gen, dist_func, transform_func);
    }
    return;
  }

  char* out_data = (char*)iter.data_ptr(0);

  auto stream = at::cuda::getCurrentCUDAStream();
  if (iter.is_trivial_1d()) {
    auto strides = iter.get_inner_strides();
    int stride0 = strides[0];
    distribution_elementwise_grid_stride_kernel<accscalar_t, unroll_factor><<<grid, block, 0, stream>>>(
      numel,
      seeds,
      dist_func,
      [=]__device__(int idx, accscalar_t rand) {
        scalar_t* out = (scalar_t*)&out_data[stride0 * idx];
        *out = transform_func(rand);
      }
    );
  } else {
    auto offset_calc = at::native::make_offset_calculator<1>(iter);
    distribution_elementwise_grid_stride_kernel<accscalar_t, unroll_factor><<<grid, block, 0, stream>>>(
      numel,
      seeds,
      dist_func,
      [=]__device__(int idx, accscalar_t rand) {
        auto offsets = offset_calc.get(idx);
        scalar_t* out = (scalar_t*)&out_data[offsets[0]];
        *out = transform_func(rand);
      }
    );
  }
  AT_CUDA_CHECK(cudaGetLastError());
}

template <typename scalar_t>
void poisson_cuda_kernel(
    at::Tensor& ret,
    const at::Tensor& lambda,
    std::pair<uint64_t, uint64_t> seeds) {
  at::cuda::CUDA_tensor_apply2<scalar_t, scalar_t>(
      ret,
      lambda,
      [seeds] __device__(
          scalar_t & ret_val, const scalar_t& lambda) {
        curandStatePhilox4_32_10_t state;
        curand_init(
            seeds.first,
            blockIdx.x * blockDim.x + threadIdx.x,
            seeds.second,
            &state);
        ret_val = static_cast<scalar_t>(curand_poisson(&state, lambda));
      });
}

template <typename scalar_t>
void gamma_cuda_kernel(
    at::Tensor& ret,
    const at::Tensor& alpha,
    std::pair<uint64_t, uint64_t> seeds) {
  using accscalar_t = at::acc_type<scalar_t, true>;
  at::cuda::CUDA_tensor_apply2<scalar_t, scalar_t>(
      ret,
      alpha,
      [seeds] __device__(
          scalar_t & ret_val, const scalar_t& alpha) {
        curandStatePhilox4_32_10_t state;
        curand_init(
            seeds.first,
            blockIdx.x * blockDim.x + threadIdx.x,
            seeds.second,
            &state);

        auto uniform_lambda = [&state] __device__ () {
          return curand_uniform(&state);
        };
        BaseSampler<accscalar_t, decltype(uniform_lambda)> standard_uniform(uniform_lambda);

        auto normal_lambda = [&state] __device__ () {
          return curand_normal(&state);
        };
        BaseSampler<accscalar_t, decltype(normal_lambda)> standard_normal(normal_lambda);
        auto sample = sample_gamma<scalar_t, accscalar_t, decltype(uniform_lambda), decltype(normal_lambda)>(alpha, standard_uniform, standard_normal);
        auto min_value = std::numeric_limits<scalar_t>::min();
        ret_val = (min_value > sample) ? min_value : sample;
      });
}

template <typename scalar_t>
void gamma_grad_cuda_kernel(
    at::Tensor& ret,
    const at::Tensor& self,
    const at::Tensor& output) {
  using accscalar_t = at::acc_type<scalar_t, true>;
  at::cuda::CUDA_tensor_apply3<scalar_t, scalar_t, scalar_t>(
      ret, self, output,
      [] __device__ (scalar_t& ret_val, const scalar_t& self_val, const scalar_t &output_val) {
        ret_val = standard_gamma_grad_one<scalar_t, accscalar_t>(self_val, output_val);
      });
}

template<typename scalar_t, typename prob_t>
void bernoulli_tensor_cuda_kernel(
    at::Tensor& ret, const at::Tensor& p,
    std::pair<uint64_t, uint64_t> seeds) {
  // The template argument `4` below indicates that we want to operate on four
  // element at each time. See NOTE [ CUDA_tensor_applyN helpers ] for details.
  at::cuda::CUDA_tensor_apply2<scalar_t, prob_t, 4>(
      ret, p,
      [seeds] __device__(
          int n, scalar_t& v1, scalar_t& v2, scalar_t& v3, scalar_t& v4,
          const prob_t& p1, const prob_t& p2, const prob_t& p3, const prob_t& p4) {
        curandStatePhilox4_32_10_t state;
        curand_init(
            seeds.first,
            blockIdx.x * blockDim.x + threadIdx.x,
            seeds.second,
            &state);
        // See Note [Register spilling in curand call for CUDA < 10]
        float4 rand = curand_uniform4(&state);
        switch (n) {
          case 4: {
            assert(0 <= p4 && p4 <= 1);
            v4 = static_cast<scalar_t>(rand.w <= p4);
            // fallthrough
          }
          case 3: {
            assert(0 <= p3 && p3 <= 1);
            v3 = static_cast<scalar_t>(rand.z <= p3);
            // fallthrough
          }
          case 2: {
            assert(0 <= p2 && p2 <= 1);
            v2 = static_cast<scalar_t>(rand.y <= p2);
            // fallthrough
          }
          case 1: {
            assert(0 <= p1 && p1 <= 1);
            v1 = static_cast<scalar_t>(rand.x <= p1);
          }
        }
      }
    );
}

template<typename scalar_t>
void bernoulli_scalar_cuda_kernel(
    at::Tensor& ret, double p_,
    std::pair<uint64_t, uint64_t> seeds) {
  float p = static_cast<float>(p_);
  // The template argument `4` below indicates that we want to operate on four
  // element at each time. See NOTE [ CUDA_tensor_applyN helpers ] for details.
  at::cuda::CUDA_tensor_apply1<scalar_t, 4>(
      ret, [seeds, p] __device__(
        int n, scalar_t& v1, scalar_t& v2, scalar_t& v3, scalar_t& v4) {
        curandStatePhilox4_32_10_t state;
        curand_init(
            seeds.first,
            blockIdx.x * blockDim.x + threadIdx.x,
            seeds.second,
            &state);
        // See Note [Register spilling in curand call for CUDA < 10]
        float4 rand = curand_uniform4(&state);
        switch (n) {
          case 4: {
            v4 = static_cast<scalar_t>(rand.w <= p);
            // fallthrough
          }
          case 3: {
            v3 = static_cast<scalar_t>(rand.z <= p);
            // fallthrough
          }
          case 2: {
            v2 = static_cast<scalar_t>(rand.y <= p);
            // fallthrough
          }
          case 1: {
            v1 = static_cast<scalar_t>(rand.x <= p);
          }
        }
      }
    );
}

template<typename scalar_t>
void dirichlet_scalar_cuda_kernel(
    at::Tensor& ret,
    const at::Tensor& gamma) {
  auto gamma_sum = gamma.sum(-1, true).expand(ret.sizes());
  at::cuda::CUDA_tensor_apply3<scalar_t, scalar_t, scalar_t>(ret, gamma, gamma_sum,
  [] __device__(scalar_t &ret_val, const scalar_t &gamma, const scalar_t &gamma_sum) {
    ret_val = gamma / gamma_sum;
    auto min_value = std::numeric_limits<scalar_t>::min();
    auto max_value = 1 - std::numeric_limits<scalar_t>::epsilon();
    ret_val = (min_value > ret_val) ? min_value : ret_val;
    ret_val = (max_value < ret_val) ? max_value : ret_val;
  });
}

} // namespace

namespace at { namespace native {
Tensor _s_poisson_cuda(const Tensor& lambda, Generator* gen) {
  Tensor ret = at::empty(lambda.sizes(), lambda.options());
  AT_DISPATCH_FLOATING_TYPES_AND_HALF(ret.scalar_type(), "poisson_cuda", [&] {
    poisson_cuda_kernel<scalar_t>(ret, lambda, next_philox_seed(gen, 20));
  });
  return ret;
}

Tensor _s_gamma_cuda(const Tensor& alpha, Generator* gen) {
  Tensor ret = at::empty(alpha.sizes(), alpha.options());
  AT_DISPATCH_FLOATING_TYPES_AND_HALF(ret.scalar_type(), "gamma_cuda", [&] {
     gamma_cuda_kernel<scalar_t>(ret, alpha, next_philox_seed(gen, 10));
   });
  return ret;
}

Tensor _s_dirichlet_cuda(const Tensor& alpha, Generator* gen) {
  Tensor ret = at::empty(alpha.sizes(), alpha.options());
  AT_DISPATCH_FLOATING_TYPES_AND_HALF(ret.scalar_type(), "dirichlet", [&] {
    Tensor gamma = at::empty(alpha.sizes(), alpha.options());
    gamma_cuda_kernel<scalar_t>(gamma, alpha, next_philox_seed(gen, 10));
    dirichlet_scalar_cuda_kernel<scalar_t>(ret, gamma);
  });
  return ret;
}

Tensor _standard_gamma_grad_cuda(const Tensor& self, const Tensor& output) {
  Tensor ret = at::empty(self.sizes(), self.options());
  AT_DISPATCH_FLOATING_TYPES_AND_HALF(self.scalar_type(), "_standard_gamma_grad_cuda", [&] {
     gamma_grad_cuda_kernel<scalar_t>(ret, self, output);
   });
  return ret;
}

Tensor& bernoulli_tensor_cuda_(Tensor &self, const Tensor& p_, Generator* gen) {
  auto p = std::get<0>(expand_inplace(self, p_.to(kCUDA)));
  AT_DISPATCH_ALL_TYPES_AND(
    at::ScalarType::Half, self.scalar_type(), "bernoulli_tensor_cuda_self_", [&] {
      using self_t = scalar_t;
      auto seeds = next_philox_seed(gen, 10);
      AT_DISPATCH_FLOATING_TYPES_AND_HALF(p.scalar_type(), "bernoulli_tensor_cuda_p_", [&] {
        using p_t = scalar_t;
        return bernoulli_tensor_cuda_kernel<self_t, p_t>(self, p, seeds);
      });
   });
  return self;
}

Tensor& bernoulli_scalar_cuda_(Tensor &self, double p, Generator* gen) {
  TORCH_CHECK(0 <= p && p <= 1, "bernoulli_ expects p to be in [0, 1], but got p=", p);
  AT_DISPATCH_ALL_TYPES_AND(at::ScalarType::Half, self.scalar_type(), "bernoulli_scalar_cuda_", [&] {
    auto seeds = next_philox_seed(gen, 10);
    bernoulli_scalar_cuda_kernel<scalar_t>(self, p, seeds);
   });
  return self;
}

void uniform_kernel_cuda(TensorIterator& iter, double from_, double to_, Generator* gen_) {
  auto gen = check_generator<CUDAGenerator>(gen_, &globalContext().defaultGenerator(kCUDA));
  AT_DISPATCH_FLOATING_TYPES_AND_HALF(iter.dtype(), "uniform_cuda", [&] {
    auto from = static_cast<scalar_t>(from_);
    auto to = static_cast<scalar_t>(to_);
    TORCH_CHECK(from <= to,
      "uniform_ expects to return a [from, to) range, but found from=", from,
      " > to=", to);
    TORCH_CHECK((to - from) <= std::numeric_limits<scalar_t>::max(),
          "uniform_ expects to-from <= std::numeric_limits<", toString(iter.dtype()),
          ">::max(), but found to=", to, " and from=", from,
          " which result in to-from to exceed the limit");

    using accscalar_t = at::acc_type<scalar_t, true>;
    auto range = static_cast<accscalar_t>(to-from);
    from = static_cast<accscalar_t>(from);
    // define lambda to reverse bounds, multiply 'range' and add 'from_'
    auto uniform_func = [range, from] __device__ (accscalar_t rand) {
      // reverse the bounds of curand4 from (0, 1] to [0, 1)
      // Note that this method is from legacy THCTensorRandom and is likely to give
      // you more 0-s, since, the probability of gettings 1-s is higher than 0-s and
      // by reversing the bounds, we are flipping the probabilities of 1-s and 0-s.
      auto reverse_bound_rand = rand == static_cast<accscalar_t>(1.0) ? static_cast<accscalar_t>(0.0) : rand;
      return static_cast<scalar_t>(reverse_bound_rand * range + from);
    };
    if (std::is_same<scalar_t, double>::value) {
      distribution_nullary_kernel<scalar_t, accscalar_t, curand4_engine_calls/2>(iter,
        gen,
        [] __device__ (curandStatePhilox4_32_10_t* state) { return curand_uniform2_double(state); },
        uniform_func);
    } else {
      distribution_nullary_kernel<scalar_t, accscalar_t, curand4_engine_calls>(iter,
        gen,
        [] __device__ (curandStatePhilox4_32_10_t* state) { return curand_uniform4(state); },
        uniform_func);
    }
   });
}

void random_kernel_cuda(TensorIterator& iter, uint64_t range, int64_t base, Generator* gen_) {
  auto gen = check_generator<CUDAGenerator>(gen_, &globalContext().defaultGenerator(kCUDA));
  AT_DISPATCH_ALL_TYPES_AND2(at::ScalarType::Bool, at::ScalarType::Half, iter.dtype(), "random_cuda", [&] {
    if (std::is_same<scalar_t, double>::value || std::is_same<scalar_t, int64_t>::value) {
      // define lambda to mod with range and add base
      auto random_func = [range, base] __device__ (uint64_t rand) {
        return static_cast<int64_t>(rand % range + base);
      };
      distribution_nullary_kernel<scalar_t, uint64_t, curand4_engine_calls/2>(iter,
        gen,
        [] __device__ (curandStatePhilox4_32_10_t* state) -> ulonglong2 {
          ulonglong2 ret;
          uint4 rand_val = curand4(state);
          ret.x = (static_cast<uint64_t>(rand_val.x) << 32) | rand_val.y;
          ret.y = (static_cast<uint64_t>(rand_val.z) << 32) | rand_val.w;
          return ret;
        },
        random_func);
    } else {
      auto random_func = [range, base] __device__ (uint32_t rand) {
        return static_cast<int32_t>(rand % static_cast<uint32_t>(range) + static_cast<int32_t>(base));
      };
      distribution_nullary_kernel<scalar_t, uint32_t, curand4_engine_calls>(iter,
        gen,
        [] __device__ (curandStatePhilox4_32_10_t* state) {
          return curand4(state);
        },
        random_func);
    }
   });
}

void normal_kernel_cuda(TensorIterator& iter, double mean_, double std_, Generator* gen_) {
  auto gen = check_generator<CUDAGenerator>(gen_, &globalContext().defaultGenerator(kCUDA));
  AT_DISPATCH_FLOATING_TYPES_AND_HALF(iter.dtype(), "normal_cuda", [&] {
    using accscalar_t = at::acc_type<scalar_t, true>;
    auto mean = static_cast<accscalar_t>(mean_);
    auto std = static_cast<accscalar_t>(std_);
    // define lambda to multiply std and add mean
    auto normal_func = [mean, std] __device__ (accscalar_t rand) {
      return static_cast<scalar_t>(rand * std + mean);
    };
    if (std::is_same<scalar_t, double>::value) {
      distribution_nullary_kernel<scalar_t, accscalar_t, curand4_engine_calls/2>(iter,
        gen,
        [] __device__ (curandStatePhilox4_32_10_t* state) { return curand_normal2_double(state); },
        normal_func);
    } else {
      distribution_nullary_kernel<scalar_t, accscalar_t, curand4_engine_calls>(iter,
        gen,
        [] __device__ (curandStatePhilox4_32_10_t* state) { return curand_normal4(state); },
        normal_func);
    }
   });
}

<<<<<<< HEAD
void exponential_kernel_cuda(TensorIterator& iter, double lambda_, Generator* gen_) {
  auto gen = check_generator<CUDAGenerator>(gen_, &globalContext().defaultGenerator(kCUDA));
  // Note that HIP doesn't support std::nextafter in device code.
  auto nextafter_1_0_float = std::nextafter(1.0f, 0.0f);
  auto nextafter_1_0_double = std::nextafter(1.0, 0.0);
  AT_DISPATCH_FLOATING_TYPES_AND_HALF(iter.dtype(), "exponential_cuda", [&] {
    using accscalar_t = at::acc_type<scalar_t, true>;
    auto lambda = static_cast<accscalar_t>(lambda_);
    if (std::is_same<scalar_t, double>::value) {
      // define lambda for exponential transformation
      auto exponential_func = [lambda, nextafter_1_0_double] __device__ (accscalar_t rand) {
        accscalar_t sample;
        // curand_uniform has (0,1] bounds. log(1) is 0 and exponential excludes 0.
        // Hence, squash the 1 to just below 1.
        if(rand == static_cast<accscalar_t>(1.0)) {
          sample = ::log(nextafter_1_0_double);
        } else {
          sample = ::log(rand);
        }
        return static_cast<scalar_t>(static_cast<accscalar_t>(-1.0) / lambda * sample);
=======
void cauchy_kernel_cuda(TensorIterator& iter, double median_, double sigma_, Generator* gen_) {
  auto gen = check_generator<CUDAGenerator>(gen_, &globalContext().defaultGenerator(kCUDA));
  AT_DISPATCH_FLOATING_TYPES_AND_HALF(iter.dtype(), "cauchy_cuda", [&] {
    using accscalar_t = at::acc_type<scalar_t, true>;
    auto median = static_cast<accscalar_t>(median_);
    auto sigma = static_cast<accscalar_t>(sigma_);
    if (std::is_same<scalar_t, double>::value) {
      // define lambda for cauchy transformation
      auto cauchy_func = [median, sigma] __device__ (accscalar_t rand) {
        return static_cast<scalar_t>(median + sigma * 
                ::tan(static_cast<accscalar_t>(M_PI) * (rand-static_cast<accscalar_t>(0.5))));
>>>>>>> 403ca411
      };
      distribution_nullary_kernel<scalar_t, accscalar_t, curand4_engine_calls/2>(iter,
        gen,
        [] __device__ (curandStatePhilox4_32_10_t* state) { return curand_uniform2_double(state); },
<<<<<<< HEAD
        exponential_func);
    } else {
      // use __logf fast approximation for peak bandwidth
      auto exponential_func = [lambda, nextafter_1_0_float] __device__ (accscalar_t rand) {
        accscalar_t sample;
        if(rand == static_cast<accscalar_t>(1.0)) {
          sample = __logf(nextafter_1_0_float);
        } else {
          sample = __logf(rand);
        }
        return static_cast<scalar_t>(static_cast<accscalar_t>(-1.0) / lambda * sample);
=======
        cauchy_func);
    } else {
      // use __tanf fast approximation for peak bandwidth
      auto cauchy_func = [median, sigma] __device__ (accscalar_t rand) {
        return static_cast<scalar_t>(median + sigma * 
                __tanf(static_cast<accscalar_t>(M_PI) * (rand-static_cast<accscalar_t>(0.5))));
>>>>>>> 403ca411
      };
      distribution_nullary_kernel<scalar_t, accscalar_t, curand4_engine_calls>(iter,
        gen,
        [] __device__ (curandStatePhilox4_32_10_t* state) { return curand_uniform4(state); },
<<<<<<< HEAD
        exponential_func);
=======
        cauchy_func);
>>>>>>> 403ca411
    }
   });
}

Tensor& uniform_cuda_(Tensor& self, double from, double to, Generator* gen) {
  auto iter = TensorIterator::nullary_op(self);
  uniform_kernel_cuda(*iter, from, to, gen);
  return self;
}

Tensor& random_cuda_(Tensor& self, Generator* gen) {
  auto iter = TensorIterator::nullary_op(self);
  uint64_t range;
  auto iter_scalar_type = iter->dtype();
  if (isFloatingType(iter_scalar_type)) {
    AT_DISPATCH_FLOATING_TYPES_AND_HALF(iter_scalar_type, "random_cuda_range_calc", [&] {
      range = static_cast<uint64_t>((1ULL << std::numeric_limits<scalar_t>::digits) + 1);
    });
  } else {
    AT_DISPATCH_INTEGRAL_TYPES(iter_scalar_type, "random_cuda_range_calc", [&] {
      range = static_cast<uint64_t>(std::numeric_limits<scalar_t>::max()) + 1;
    });
  }
  random_kernel_cuda(*iter, range, 0, gen);
  return self;
}

Tensor& clamped_random_cuda_(Tensor& self, int64_t from, int64_t to, Generator* gen) {
  TORCH_CHECK(from < to, "random_ expects 'from' to be less than 'to', but got from=", from, " >= to=", to);
  auto iter = TensorIterator::nullary_op(self);
  uint64_t range = to - from;
  random_kernel_cuda(*iter, range, from, gen);
  return self;
}

Tensor& capped_random_cuda_(Tensor& self, int64_t to, Generator* gen) {
  return clamped_random_cuda_(self, 0, to, gen);
}

Tensor& normal_cuda_(Tensor& self, double mean, double std, Generator* gen) {
  TORCH_CHECK(std > 0.0, "normal_ expects std > 0.0, but found std=", std);
  auto iter = TensorIterator::nullary_op(self);
  normal_kernel_cuda(*iter, mean, std, gen);
  return self;
}

Tensor& normal_out_cuda(Tensor& output, const Tensor& mean, double std, Generator* gen) {
  normal_cuda_(output, 0, std, gen);
  output.add_(mean);
  return output;
}

Tensor& normal_out_cuda(Tensor& output, double mean, const Tensor& std, Generator* gen) {
  normal_cuda_(output, 0, 1, gen);
  auto mean_tensor = at::full({1}, mean, output.options());
  at::native::legacy::cuda::_th_addcmul_out(output, mean_tensor, output, std, 1);
  return output;
}

Tensor& normal_out_cuda(Tensor& output, const Tensor& mean, const Tensor& std, Generator* gen) {
  normal_cuda_(output, 0, 1, gen);
  at::native::legacy::cuda::_th_addcmul_out(output, mean, output, std, 1);
  return output; 
}

Tensor normal_cuda(const Tensor& mean, double std, Generator* gen) {
  Tensor ret = at::empty(mean.sizes(), mean.options());
  normal_out_cuda(ret, mean, std, gen);
  return ret;
}

Tensor normal_cuda(double mean, const Tensor& std, Generator* gen) {
  Tensor ret = at::empty(std.sizes(), std.options());
  normal_out_cuda(ret, mean, std, gen);
  return ret;
}

Tensor normal_cuda(const Tensor& mean, const Tensor& std, Generator* gen) {
  Tensor ret = at::empty(mean.sizes(), mean.options());
  normal_out_cuda(ret, mean, std, gen);
  return ret;
}

<<<<<<< HEAD
Tensor& exponential_cuda_(Tensor& self, double lambda, Generator* gen) {
  auto iter = TensorIterator::nullary_op(self);
  exponential_kernel_cuda(*iter, lambda, gen);
=======
Tensor& cauchy_cuda_(Tensor& self, double median, double sigma, Generator* gen) {
  auto iter = TensorIterator::nullary_op(self);
  cauchy_kernel_cuda(*iter, median, sigma, gen);
>>>>>>> 403ca411
  return self;
}

}} // namespace at::native<|MERGE_RESOLUTION|>--- conflicted
+++ resolved
@@ -516,7 +516,36 @@
    });
 }
 
-<<<<<<< HEAD
+void cauchy_kernel_cuda(TensorIterator& iter, double median_, double sigma_, Generator* gen_) {
+  auto gen = check_generator<CUDAGenerator>(gen_, &globalContext().defaultGenerator(kCUDA));
+  AT_DISPATCH_FLOATING_TYPES_AND_HALF(iter.dtype(), "cauchy_cuda", [&] {
+    using accscalar_t = at::acc_type<scalar_t, true>;
+    auto median = static_cast<accscalar_t>(median_);
+    auto sigma = static_cast<accscalar_t>(sigma_);
+    if (std::is_same<scalar_t, double>::value) {
+      // define lambda for cauchy transformation
+      auto cauchy_func = [median, sigma] __device__ (accscalar_t rand) {
+        return static_cast<scalar_t>(median + sigma * 
+                ::tan(static_cast<accscalar_t>(M_PI) * (rand-static_cast<accscalar_t>(0.5))));
+      };
+      distribution_nullary_kernel<scalar_t, accscalar_t, curand4_engine_calls/2>(iter,
+        gen,
+        [] __device__ (curandStatePhilox4_32_10_t* state) { return curand_uniform2_double(state); },
+        cauchy_func);
+    } else {
+      // use __tanf fast approximation for peak bandwidth
+      auto cauchy_func = [median, sigma] __device__ (accscalar_t rand) {
+        return static_cast<scalar_t>(median + sigma * 
+                __tanf(static_cast<accscalar_t>(M_PI) * (rand-static_cast<accscalar_t>(0.5))));
+      };
+      distribution_nullary_kernel<scalar_t, accscalar_t, curand4_engine_calls>(iter,
+        gen,
+        [] __device__ (curandStatePhilox4_32_10_t* state) { return curand_uniform4(state); },
+        cauchy_func);
+    }
+   });
+}
+
 void exponential_kernel_cuda(TensorIterator& iter, double lambda_, Generator* gen_) {
   auto gen = check_generator<CUDAGenerator>(gen_, &globalContext().defaultGenerator(kCUDA));
   // Note that HIP doesn't support std::nextafter in device code.
@@ -537,24 +566,10 @@
           sample = ::log(rand);
         }
         return static_cast<scalar_t>(static_cast<accscalar_t>(-1.0) / lambda * sample);
-=======
-void cauchy_kernel_cuda(TensorIterator& iter, double median_, double sigma_, Generator* gen_) {
-  auto gen = check_generator<CUDAGenerator>(gen_, &globalContext().defaultGenerator(kCUDA));
-  AT_DISPATCH_FLOATING_TYPES_AND_HALF(iter.dtype(), "cauchy_cuda", [&] {
-    using accscalar_t = at::acc_type<scalar_t, true>;
-    auto median = static_cast<accscalar_t>(median_);
-    auto sigma = static_cast<accscalar_t>(sigma_);
-    if (std::is_same<scalar_t, double>::value) {
-      // define lambda for cauchy transformation
-      auto cauchy_func = [median, sigma] __device__ (accscalar_t rand) {
-        return static_cast<scalar_t>(median + sigma * 
-                ::tan(static_cast<accscalar_t>(M_PI) * (rand-static_cast<accscalar_t>(0.5))));
->>>>>>> 403ca411
       };
       distribution_nullary_kernel<scalar_t, accscalar_t, curand4_engine_calls/2>(iter,
         gen,
         [] __device__ (curandStatePhilox4_32_10_t* state) { return curand_uniform2_double(state); },
-<<<<<<< HEAD
         exponential_func);
     } else {
       // use __logf fast approximation for peak bandwidth
@@ -566,23 +581,11 @@
           sample = __logf(rand);
         }
         return static_cast<scalar_t>(static_cast<accscalar_t>(-1.0) / lambda * sample);
-=======
-        cauchy_func);
-    } else {
-      // use __tanf fast approximation for peak bandwidth
-      auto cauchy_func = [median, sigma] __device__ (accscalar_t rand) {
-        return static_cast<scalar_t>(median + sigma * 
-                __tanf(static_cast<accscalar_t>(M_PI) * (rand-static_cast<accscalar_t>(0.5))));
->>>>>>> 403ca411
       };
       distribution_nullary_kernel<scalar_t, accscalar_t, curand4_engine_calls>(iter,
         gen,
         [] __device__ (curandStatePhilox4_32_10_t* state) { return curand_uniform4(state); },
-<<<<<<< HEAD
         exponential_func);
-=======
-        cauchy_func);
->>>>>>> 403ca411
     }
    });
 }
@@ -666,15 +669,15 @@
   return ret;
 }
 
-<<<<<<< HEAD
+Tensor& cauchy_cuda_(Tensor& self, double median, double sigma, Generator* gen) {
+  auto iter = TensorIterator::nullary_op(self);
+  cauchy_kernel_cuda(*iter, median, sigma, gen);
+  return self;
+}
+
 Tensor& exponential_cuda_(Tensor& self, double lambda, Generator* gen) {
   auto iter = TensorIterator::nullary_op(self);
   exponential_kernel_cuda(*iter, lambda, gen);
-=======
-Tensor& cauchy_cuda_(Tensor& self, double median, double sigma, Generator* gen) {
-  auto iter = TensorIterator::nullary_op(self);
-  cauchy_kernel_cuda(*iter, median, sigma, gen);
->>>>>>> 403ca411
   return self;
 }
 
