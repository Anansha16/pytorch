#include <ATen/Dispatch.h>
#include <ATen/native/ForeachUtils.h>
#include <ATen/native/cuda/ForeachFunctors.cuh>

namespace at { namespace native {

template<template<class> class Op>
std::vector<Tensor> foreach_tensor_list_op(TensorList tensors1, TensorList tensors2, Scalar alpha = 1) {
    std::vector<std::vector<at::Tensor>> tensor_lists; 
    std::vector<at::Tensor> vec_res;
    for (const auto& t: tensors1) {
        vec_res.emplace_back(at::native::empty_like(t));
    }

    tensor_lists.emplace_back(std::move(tensors1.vec()));
    tensor_lists.emplace_back(std::move(tensors2.vec()));
    tensor_lists.emplace_back(std::move(vec_res));

    AT_DISPATCH_ALL_TYPES_AND_COMPLEX_AND3(kBool, kBFloat16, kHalf, tensors1[0].scalar_type(), "foreach_binary_op_list_cuda", [&]() {
        multi_tensor_apply<3>(tensor_lists, BinaryOpListAlphaFunctor<scalar_t, Op>(), alpha.to<scalar_t>());
    });

    return tensor_lists[2];
}

template<template<class> class Op>
void foreach_tensor_list_op_(TensorList tensors1, TensorList tensors2, Scalar alpha = 1) {
    std::vector<std::vector<at::Tensor>> tensor_lists; 
    tensor_lists.emplace_back(std::move(tensors1.vec()));
    tensor_lists.emplace_back(std::move(tensors2.vec()));

    AT_DISPATCH_ALL_TYPES_AND_COMPLEX_AND3(kBool, kBFloat16, kHalf, tensors1[0].scalar_type(), "foreach_binary_op_list_cuda_", [&]() {
        multi_tensor_apply<2>(tensor_lists, BinaryOpListAlphaFunctor_<scalar_t, Op>(), alpha.to<scalar_t>());
    });
}

<<<<<<< HEAD
std::vector<Tensor> foreach_tensor_add_list_kernel_cuda(TensorList tensors1, TensorList tensors2, Scalar alpha) {
    check_foreach_api_restrictions(tensors1, tensors2);
    if (!can_use_fast_route(tensors1, tensors2)) {
        return at::native::foreach_tensor_add_list_kernel_slow(tensors1, tensors2, alpha);
    }

    return foreach_tensor_list_op<std::plus>(tensors1, tensors2, alpha);
}

void foreach_tensor_add_list_kernel_cuda_(TensorList tensors1, TensorList tensors2, Scalar alpha) {
    check_foreach_api_restrictions(tensors1, tensors2);

    if (!can_use_fast_route(tensors1, tensors2)) {
        return at::native::foreach_tensor_add_list_kernel_slow_(tensors1, tensors2, alpha);
    }

    foreach_tensor_list_op_<std::plus>(tensors1, tensors2, alpha);
}

std::vector<Tensor> foreach_tensor_sub_list_kernel_cuda(TensorList tensors1, TensorList tensors2, Scalar alpha) {
    check_foreach_api_restrictions(tensors1, tensors2);

    if (!can_use_fast_route(tensors1, tensors2)) {
        return at::native::foreach_tensor_sub_list_kernel_slow(tensors1, tensors2, alpha);
    }

    return foreach_tensor_list_op<std::minus>(tensors1, tensors2, alpha);
}

void foreach_tensor_sub_list_kernel_cuda_(TensorList tensors1, TensorList tensors2, Scalar alpha) {
    check_foreach_api_restrictions(tensors1, tensors2);

    if (!can_use_fast_route(tensors1, tensors2)) {
        return at::native::foreach_tensor_sub_list_kernel_slow_(tensors1, tensors2, alpha);
    }

    foreach_tensor_list_op_<std::minus>(tensors1, tensors2, alpha);
}

std::vector<Tensor> foreach_tensor_mul_list_kernel_cuda(TensorList tensors1, TensorList tensors2) {
    check_foreach_api_restrictions(tensors1, tensors2);

    if (!can_use_fast_route(tensors1, tensors2)) {
        return at::native::foreach_tensor_mul_list_kernel_slow(tensors1, tensors2);
    }

    return foreach_tensor_list_op<std::multiplies>(tensors1, tensors2);
}

void foreach_tensor_mul_list_kernel_cuda_(TensorList tensors1, TensorList tensors2) {
    check_foreach_api_restrictions(tensors1, tensors2);

    if (!can_use_fast_route(tensors1, tensors2)) {
        return at::native::foreach_tensor_mul_list_kernel_slow_(tensors1, tensors2);
    }

    foreach_tensor_list_op_<std::multiplies>(tensors1, tensors2);
}

std::vector<Tensor> foreach_tensor_div_list_kernel_cuda(TensorList tensors1, TensorList tensors2) {
    check_foreach_api_restrictions(tensors1, tensors2);

    if (!can_use_fast_route(tensors1, tensors2)) {
        return at::native::foreach_tensor_div_list_kernel_slow(tensors1, tensors2);
    }

    return foreach_tensor_list_op<std::divides>(tensors1, tensors2);
}

void foreach_tensor_div_list_kernel_cuda_(TensorList tensors1, TensorList tensors2) {
    check_foreach_api_restrictions(tensors1, tensors2);

    if (!can_use_fast_route(tensors1, tensors2)) {
        return at::native::foreach_tensor_div_list_kernel_slow_(tensors1, tensors2);
    }

    foreach_tensor_list_op_<std::divides>(tensors1, tensors2);
}
=======
#define FOREACH_BINARY_OP_LIST(NAME, OP)                                                                    \
void foreach_tensor_##NAME##_list_kernel_cuda_(TensorList tensors1, TensorList tensors2) {                  \
    check_foreach_api_restrictions(tensors1, tensors2);                                                     \
                                                                                                            \
    if (!can_use_fast_route(tensors1, tensors2)) {                                                          \
        return at::native::foreach_tensor_##NAME##_list_kernel_slow_(tensors1, tensors2);                   \
    }                                                                                                       \
                                                                                                            \
    foreach_tensor_list_op_<OP>(tensors1, tensors2);                                                        \
}                                                                                                           \
                                                                                                            \
std::vector<Tensor> foreach_tensor_##NAME##_list_kernel_cuda(TensorList tensors1, TensorList tensors2) {    \
    check_foreach_api_restrictions(tensors1, tensors2);                                                     \
                                                                                                            \
    if (!can_use_fast_route(tensors1, tensors2)) {                                                          \
        return at::native::foreach_tensor_##NAME##_list_kernel_slow(tensors1, tensors2);                    \
    }                                                                                                       \
                                                                                                            \
    return foreach_tensor_list_op<OP>(tensors1, tensors2);                                                  \
}

FOREACH_BINARY_OP_LIST(add, std::plus);
FOREACH_BINARY_OP_LIST(sub, std::minus);
FOREACH_BINARY_OP_LIST(mul, std::multiplies);
FOREACH_BINARY_OP_LIST(div, std::divides);
>>>>>>> 377b2e59

}} // namespace at::native<|MERGE_RESOLUTION|>--- conflicted
+++ resolved
@@ -34,86 +34,6 @@
     });
 }
 
-<<<<<<< HEAD
-std::vector<Tensor> foreach_tensor_add_list_kernel_cuda(TensorList tensors1, TensorList tensors2, Scalar alpha) {
-    check_foreach_api_restrictions(tensors1, tensors2);
-    if (!can_use_fast_route(tensors1, tensors2)) {
-        return at::native::foreach_tensor_add_list_kernel_slow(tensors1, tensors2, alpha);
-    }
-
-    return foreach_tensor_list_op<std::plus>(tensors1, tensors2, alpha);
-}
-
-void foreach_tensor_add_list_kernel_cuda_(TensorList tensors1, TensorList tensors2, Scalar alpha) {
-    check_foreach_api_restrictions(tensors1, tensors2);
-
-    if (!can_use_fast_route(tensors1, tensors2)) {
-        return at::native::foreach_tensor_add_list_kernel_slow_(tensors1, tensors2, alpha);
-    }
-
-    foreach_tensor_list_op_<std::plus>(tensors1, tensors2, alpha);
-}
-
-std::vector<Tensor> foreach_tensor_sub_list_kernel_cuda(TensorList tensors1, TensorList tensors2, Scalar alpha) {
-    check_foreach_api_restrictions(tensors1, tensors2);
-
-    if (!can_use_fast_route(tensors1, tensors2)) {
-        return at::native::foreach_tensor_sub_list_kernel_slow(tensors1, tensors2, alpha);
-    }
-
-    return foreach_tensor_list_op<std::minus>(tensors1, tensors2, alpha);
-}
-
-void foreach_tensor_sub_list_kernel_cuda_(TensorList tensors1, TensorList tensors2, Scalar alpha) {
-    check_foreach_api_restrictions(tensors1, tensors2);
-
-    if (!can_use_fast_route(tensors1, tensors2)) {
-        return at::native::foreach_tensor_sub_list_kernel_slow_(tensors1, tensors2, alpha);
-    }
-
-    foreach_tensor_list_op_<std::minus>(tensors1, tensors2, alpha);
-}
-
-std::vector<Tensor> foreach_tensor_mul_list_kernel_cuda(TensorList tensors1, TensorList tensors2) {
-    check_foreach_api_restrictions(tensors1, tensors2);
-
-    if (!can_use_fast_route(tensors1, tensors2)) {
-        return at::native::foreach_tensor_mul_list_kernel_slow(tensors1, tensors2);
-    }
-
-    return foreach_tensor_list_op<std::multiplies>(tensors1, tensors2);
-}
-
-void foreach_tensor_mul_list_kernel_cuda_(TensorList tensors1, TensorList tensors2) {
-    check_foreach_api_restrictions(tensors1, tensors2);
-
-    if (!can_use_fast_route(tensors1, tensors2)) {
-        return at::native::foreach_tensor_mul_list_kernel_slow_(tensors1, tensors2);
-    }
-
-    foreach_tensor_list_op_<std::multiplies>(tensors1, tensors2);
-}
-
-std::vector<Tensor> foreach_tensor_div_list_kernel_cuda(TensorList tensors1, TensorList tensors2) {
-    check_foreach_api_restrictions(tensors1, tensors2);
-
-    if (!can_use_fast_route(tensors1, tensors2)) {
-        return at::native::foreach_tensor_div_list_kernel_slow(tensors1, tensors2);
-    }
-
-    return foreach_tensor_list_op<std::divides>(tensors1, tensors2);
-}
-
-void foreach_tensor_div_list_kernel_cuda_(TensorList tensors1, TensorList tensors2) {
-    check_foreach_api_restrictions(tensors1, tensors2);
-
-    if (!can_use_fast_route(tensors1, tensors2)) {
-        return at::native::foreach_tensor_div_list_kernel_slow_(tensors1, tensors2);
-    }
-
-    foreach_tensor_list_op_<std::divides>(tensors1, tensors2);
-}
-=======
 #define FOREACH_BINARY_OP_LIST(NAME, OP)                                                                    \
 void foreach_tensor_##NAME##_list_kernel_cuda_(TensorList tensors1, TensorList tensors2) {                  \
     check_foreach_api_restrictions(tensors1, tensors2);                                                     \
@@ -135,10 +55,30 @@
     return foreach_tensor_list_op<OP>(tensors1, tensors2);                                                  \
 }
 
-FOREACH_BINARY_OP_LIST(add, std::plus);
-FOREACH_BINARY_OP_LIST(sub, std::minus);
+#define FOREACH_BINARY_OP_LIST_ALPHA(NAME, OP)                                                                          \
+void foreach_tensor_##NAME##_list_kernel_cuda_(TensorList tensors1, TensorList tensors2, Scalar alpha) {                \
+    check_foreach_api_restrictions(tensors1, tensors2);                                                                 \
+                                                                                                                        \
+    if (!can_use_fast_route(tensors1, tensors2)) {                                                                      \
+        return at::native::foreach_tensor_##NAME##_list_kernel_slow_(tensors1, tensors2, alpha);                        \
+    }                                                                                                                   \
+                                                                                                                        \
+    foreach_tensor_list_op_<OP>(tensors1, tensors2, alpha);                                                             \
+}                                                                                                                       \
+                                                                                                                        \
+std::vector<Tensor> foreach_tensor_##NAME##_list_kernel_cuda(TensorList tensors1, TensorList tensors2, Scalar alpha) {  \
+    check_foreach_api_restrictions(tensors1, tensors2);                                                                 \
+                                                                                                                        \
+    if (!can_use_fast_route(tensors1, tensors2)) {                                                                      \
+        return at::native::foreach_tensor_##NAME##_list_kernel_slow(tensors1, tensors2, alpha);                         \
+    }                                                                                                                   \
+                                                                                                                        \
+    return foreach_tensor_list_op<OP>(tensors1, tensors2, alpha);                                                       \
+}
+
+FOREACH_BINARY_OP_LIST_ALPHA(add, std::plus);
+FOREACH_BINARY_OP_LIST_ALPHA(sub, std::minus);
 FOREACH_BINARY_OP_LIST(mul, std::multiplies);
 FOREACH_BINARY_OP_LIST(div, std::divides);
->>>>>>> 377b2e59
 
 }} // namespace at::native